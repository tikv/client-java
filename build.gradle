apply plugin: 'java'
apply plugin: 'maven'
apply plugin: 'idea'
apply plugin: "com.google.protobuf"

group = 'org.tikv'
version = '2.0-SNAPSHOT'

description = """TiKV Java Client"""

sourceCompatibility = 1.8
targetCompatibility = 1.8
tasks.withType(JavaCompile) {
	options.encoding = 'UTF-8'
}

idea {
    module {
        // Marks the already(!) added srcDir as "generated"
        generatedSourceDirs += file('target/generated-sources/protobuf/java')
        generatedSourceDirs += file('target/generated-sources/protobuf/grpc-java')
    }
}

buildscript {
  repositories {
    maven { url "http://repo.maven.apache.org/maven2" }
  }
  dependencies {
    classpath 'com.google.protobuf:protobuf-gradle-plugin:0.8.7'
  }
}

sourceSets {
    main {
        proto {
            srcDir {'proto'}
            include {'**/*.proto'}
        }
        java {
            // include self written and generated code
            srcDirs 'src/main/java', 'target/generated-sources/protobuf/java' , 'target/generated-sources/protobuf/grpc-java'
        }
    }
	test {
		java {
<<<<<<< HEAD
            srcDirs 'src/test/java', 'target/generated-sources/protobuf/java' , 'target/generated-sources/protobuf/grpc-java'
        }
=======
			srcDirs 'src/test/java', 'target/generated-sources/protobuf/java' , 'target/generated-sources/protobuf/grpc-java'
		}
>>>>>>> c4b32df5
	}
    // remove the test configuration - at least in your example you don't have a special test proto file
}

protobuf {
    // Configure the protoc executable
    protoc {
        // Download from repositories
        artifact = 'com.google.protobuf:protoc:3.1.0'
    }

	// Locate the codegen plugins
	plugins {
		// Locate a plugin with name 'grpc'. This step is optional.
		// If you don't locate it, protoc will try to use "protoc-gen-grpc" from
		// system search path.
		grpc {
			artifact = 'io.grpc:protoc-gen-grpc-java:1.4.0'
			// or
			// path = 'tools/protoc-gen-grpc-java'
		}
    }

    generateProtoTasks.generatedFilesBaseDir = 'target/generated-sources'

    generateProtoTasks {
        // all() returns the collection of all protoc tasks
        all().each { task ->
			task.plugins {
	 			grpc {
					outputSubDir = 'grpc-java'
				}
			}
            // Here you can configure the task
        }

        // In addition to all(), you may get the task collection by various
        // criteria:

        // (Java only) returns tasks for a sourceSet
        ofSourceSet('main')
    }   
}

clean {
	delete protobuf.generatedFilesBaseDir
}

repositories {
    maven { url "http://repo.maven.apache.org/maven2" }
}

dependencies {
    compile group: 'log4j', name: 'log4j', version:'1.2.17'
    compile group: 'net.sf.trove4j', name: 'trove4j', version:'3.0.1'
    compile group: 'com.sangupta', name: 'murmur', version:'1.0.0'
    compile group: 'io.grpc', name: 'grpc-netty', version:'1.7.0'
    compile group: 'io.grpc', name: 'grpc-protobuf', version:'1.7.0'
    compile group: 'io.grpc', name: 'grpc-stub', version:'1.7.0'
    compile group: 'com.fasterxml.jackson.core', name: 'jackson-annotations', version:'2.8.11'
    compile group: 'com.fasterxml.jackson.core', name: 'jackson-databind', version:'2.8.11.1'
    compile(group: 'com.fasterxml.jackson.module', name: 'jackson-module-scala_2.11', version:'2.8.11') {
		exclude(module: 'guava')
    }
    compile group: 'joda-time', name: 'joda-time', version:'2.9.9'
    compile group: 'org.joda', name: 'joda-convert', version:'1.9.2'
    testCompile group: 'io.grpc', name: 'grpc-testing', version:'1.7.0'
    compile group: 'io.etcd', name: 'jetcd-core', version:'0.3.0'
    //remove unused hadoop dependencies
    /*compile group: 'org.apache.logging.log4j', name: 'log4j-api', version:'2.8.1'
    compile group: 'org.apache.logging.log4j', name: 'log4j-core', version:'2.8.1'
    compile group: 'org.apache.spark', name: 'spark-core_2.11', version:'2.3.2'
    compile group: 'org.apache.spark', name: 'spark-catalyst_2.11', version:'2.3.2'
    compile group: 'org.apache.spark', name: 'spark-sql_2.11', version:'2.3.2'
    compile group: 'org.apache.spark', name: 'spark-hive_2.11', version:'2.3.2'
    compile group: 'org.apache.spark', name: 'spark-hive-thriftserver_2.11', version:'2.3.2'
    compile group: 'org.apache.spark', name: 'spark-unsafe_2.11', version:'2.3.2'*/
    compile group: 'org.apache.commons', name: 'commons-lang3', version:'3.5'
    compile group: 'org.slf4j', name: 'slf4j-api', version:'1.7.16'
    compile group: 'org.slf4j', name: 'slf4j-log4j12', version:'1.7.16'
    compile group: 'org.slf4j', name: 'jul-to-slf4j', version:'1.7.16'
    compile group: 'org.slf4j', name: 'jcl-over-slf4j', version:'1.7.16'
	compile 'com.google.protobuf:protobuf-java:3.1.0'
}

task updateProtoModule(type: Exec) {
    if (System.getProperty('os.name').toLowerCase(Locale.ROOT).contains('windows')) {
        commandLine 'cmd', './scripts/proto.sh'
    } else {
        commandLine 'sh', '-c', './scripts/proto.sh'
    }
}

task copyResources(type: Copy) {
	includeEmptyDirs = false
	copy {
		from "./kvproto/include/"
	    include "**/gogoproto/**"
		into "proto"
	}
	copy {
		from "./kvproto/proto/", "./raft-rs/proto/", "./tipb/proto"
		into "proto"
	}
}

compileJava.dependsOn copyResources
copyResources.dependsOn updateProtoModule<|MERGE_RESOLUTION|>--- conflicted
+++ resolved
@@ -44,13 +44,8 @@
     }
 	test {
 		java {
-<<<<<<< HEAD
-            srcDirs 'src/test/java', 'target/generated-sources/protobuf/java' , 'target/generated-sources/protobuf/grpc-java'
-        }
-=======
 			srcDirs 'src/test/java', 'target/generated-sources/protobuf/java' , 'target/generated-sources/protobuf/grpc-java'
 		}
->>>>>>> c4b32df5
 	}
     // remove the test configuration - at least in your example you don't have a special test proto file
 }
@@ -80,7 +75,7 @@
         // all() returns the collection of all protoc tasks
         all().each { task ->
 			task.plugins {
-	 			grpc {
+				grpc {
 					outputSubDir = 'grpc-java'
 				}
 			}
