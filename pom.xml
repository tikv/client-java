<?xml version="1.0" encoding="UTF-8"?>
<project xmlns="http://maven.apache.org/POM/4.0.0" xmlns:xsi="http://www.w3.org/2001/XMLSchema-instance" xsi:schemaLocation="http://maven.apache.org/POM/4.0.0 http://maven.apache.org/xsd/maven-4.0.0.xsd">
    <modelVersion>4.0.0</modelVersion>
    <groupId>org.tikv</groupId>
    <artifactId>tikv-client-java</artifactId>
<<<<<<< HEAD
    <version>3.3.4-SNAPSHOT</version>
=======
    <version>3.3.3</version>
>>>>>>> a958699e
    <packaging>jar</packaging>
    <name>TiKV Java Client</name>
    <description>A Java Client for TiKV</description>
    <url>http://github.com/tikv/client-java</url>
    <licenses>
        <license>
            <name>Apache 2.0 License</name>
            <url>http://www.apache.org/licenses/LICENSE-2.0.html</url>
            <distribution>repo</distribution>
        </license>
    </licenses>
    <organization>
        <name>PingCAP</name>
    </organization>
    <developers>
        <developer>
            <name>Xiaoyu Ma</name>
            <email>maxiaoyu@pingcap.com</email>
            <organization>PingCAP</organization>
            <organizationUrl>https://www.pingcap.com</organizationUrl>
        </developer>
        <developer>
            <name>Yifei Wu</name>
            <email>birdstorm@pingcap.com</email>
            <organization>PingCAP</organization>
            <organizationUrl>https://www.pingcap.com</organizationUrl>
        </developer>
        <developer>
            <name>Zhexuan Yang</name>
            <email>yangzhexuan@pingcap.com</email>
            <organization>PingCAP</organization>
            <organizationUrl>https://www.pingcap.com</organizationUrl>
        </developer>
        <developer>
            <name>Liangliang Gu</name>
            <email>guliangliang@pingcap.com</email>
            <organization>PingCAP</organization>
            <organizationUrl>https://www.pingcap.com</organizationUrl>
        </developer>
    </developers>
    <scm>
        <connection>scm:git:git://github.com/tikv/client-java.git</connection>
        <developerConnection>scm:git:ssh://github.com:tikv/client-java.git</developerConnection>
        <url>https://github.com/tikv/client-java/tree/master</url>
    </scm>
    <properties>
        <maven.compiler.source>1.8</maven.compiler.source>
        <maven.compiler.target>1.8</maven.compiler.target>
        <project.build.sourceEncoding>UTF-8</project.build.sourceEncoding>
        <project.reporting.outputEncoding>UTF-8</project.reporting.outputEncoding>
        <protobuf.version>3.5.1</protobuf.version>
        <log4j.version>1.2.17</log4j.version>
        <slf4j.version>1.7.16</slf4j.version>
        <grpc.version>1.48.0</grpc.version>
        <netty.tcnative.version>2.0.34.Final</netty.tcnative.version>
        <gson.version>2.8.9</gson.version>
        <powermock.version>1.6.6</powermock.version>
        <jackson-annotations.version>2.13.2</jackson-annotations.version>
        <jackson.version>2.13.2.2</jackson.version>
        <trove4j.version>3.0.1</trove4j.version>
        <jetcd.version>0.4.1</jetcd.version>
        <joda-time.version>2.9.9</joda-time.version>
        <joda-convert.version>1.9.2</joda-convert.version>
        <proto.folder>${basedir}/proto</proto.folder>
        <gpg.keyname>fake gpg key name</gpg.keyname>
        <gpg.skip>true</gpg.skip>
    </properties>
    <dependencies>
        <dependency>
            <groupId>com.google.protobuf</groupId>
            <artifactId>protobuf-java</artifactId>
            <version>3.19.6</version>
        </dependency>
        <dependency>
            <groupId>com.google.protobuf</groupId>
            <artifactId>protobuf-java-util</artifactId>
            <version>3.19.6</version>
        </dependency>
        <dependency>
            <groupId>io.perfmark</groupId>
            <artifactId>perfmark-api</artifactId>
            <version>0.24.0</version>
        </dependency>
        <dependency>
            <groupId>io.perfmark</groupId>
            <artifactId>perfmark-traceviewer</artifactId>
            <version>0.24.0</version>
        </dependency>
        <dependency>
            <groupId>org.antlr</groupId>
            <artifactId>antlr4-runtime</artifactId>
            <version>4.7.1</version>
        </dependency>
        <dependency>
            <groupId>org.slf4j</groupId>
            <artifactId>slf4j-api</artifactId>
            <version>${slf4j.version}</version>
            <scope>provided</scope>
        </dependency>
        <dependency>
            <groupId>org.slf4j</groupId>
            <artifactId>slf4j-log4j12</artifactId>
            <version>${slf4j.version}</version>
            <scope>provided</scope>
        </dependency>
        <dependency>
            <groupId>org.slf4j</groupId>
            <artifactId>jul-to-slf4j</artifactId>
            <version>${slf4j.version}</version>
            <scope>provided</scope>
        </dependency>
        <dependency>
            <groupId>org.slf4j</groupId>
            <artifactId>jcl-over-slf4j</artifactId>
            <version>${slf4j.version}</version>
            <scope>provided</scope>
        </dependency>
        <dependency>
            <groupId>com.sangupta</groupId>
            <artifactId>murmur</artifactId>
            <version>1.0.0</version>
        </dependency>
        <!-- grpc dependencies -->
        <dependency>
            <groupId>io.grpc</groupId>
            <artifactId>grpc-netty</artifactId>
            <version>${grpc.version}</version>
        </dependency>
        <dependency>
            <groupId>io.grpc</groupId>
            <artifactId>grpc-protobuf</artifactId>
            <version>${grpc.version}</version>
            <exclusions>
                <exclusion>
                    <groupId>com.google.protobuf</groupId>
                    <artifactId>protobuf-java</artifactId>
                </exclusion>
            </exclusions>
        </dependency>
        <dependency>
            <groupId>io.grpc</groupId>
            <artifactId>grpc-stub</artifactId>
            <version>${grpc.version}</version>
        </dependency>
        <dependency>
            <groupId>io.grpc</groupId>
            <artifactId>grpc-services</artifactId>
            <version>${grpc.version}</version>
            <exclusions>
                <exclusion>
                    <groupId>com.google.protobuf</groupId>
                    <artifactId>protobuf-java-util</artifactId>
                </exclusion>
            </exclusions>
        </dependency>
        <dependency>
            <groupId>io.netty</groupId>
            <artifactId>netty-tcnative-boringssl-static</artifactId>
            <version>${netty.tcnative.version}</version>
        </dependency>
        <dependency>
            <groupId>io.grpc</groupId>
            <artifactId>grpc-testing</artifactId>
            <version>${grpc.version}</version>
            <scope>test</scope>
        </dependency>
        <dependency>
            <groupId>com.google.code.gson</groupId>
            <artifactId>gson</artifactId>
            <version>${gson.version}</version>
        </dependency>
        <dependency>
            <groupId>com.fasterxml.jackson.core</groupId>
            <artifactId>jackson-annotations</artifactId>
            <version>${jackson-annotations.version}</version>
        </dependency>
        <dependency>
            <groupId>com.fasterxml.jackson.core</groupId>
            <artifactId>jackson-databind</artifactId>
            <version>${jackson.version}</version>
        </dependency>
        <dependency>
            <groupId>io.etcd</groupId>
            <artifactId>jetcd-core</artifactId>
            <exclusions>
                <exclusion>
                    <groupId>io.etcd</groupId>
                    <artifactId>jetcd-resolver</artifactId>
                </exclusion>
                <exclusion>
                    <groupId>io.etcd</groupId>
                    <artifactId>jetcd-common</artifactId>
                </exclusion>
                <exclusion>
                    <groupId>io.grpc</groupId>
                    <artifactId>grpc-grpclb</artifactId>
                </exclusion>
            </exclusions>
            <version>${jetcd.version}</version>
        </dependency>
        <dependency>
            <groupId>joda-time</groupId>
            <artifactId>joda-time</artifactId>
            <version>${joda-time.version}</version>
        </dependency>
        <dependency>
            <groupId>org.joda</groupId>
            <artifactId>joda-convert</artifactId>
            <version>${joda-convert.version}</version>
        </dependency>
        <!-- https://mvnrepository.com/artifact/net.sf.trove4j/trove4j -->
        <dependency>
            <groupId>net.sf.trove4j</groupId>
            <artifactId>trove4j</artifactId>
            <version>${trove4j.version}</version>
        </dependency>
        <dependency>
            <groupId>org.apache.commons</groupId>
            <artifactId>commons-lang3</artifactId>
            <version>3.10</version>
            <scope>test</scope>
        </dependency>
        <dependency>
            <groupId>org.apache.commons</groupId>
            <artifactId>commons-lang3</artifactId>
            <version>3.9</version>
            <scope>compile</scope>
        </dependency>
        <dependency>
            <groupId>commons-codec</groupId>
            <artifactId>commons-codec</artifactId>
            <version>1.15</version>
        </dependency>
        <dependency>
            <groupId>org.apache.httpcomponents</groupId>
            <artifactId>httpclient</artifactId>
            <version>4.5.13</version>
        </dependency>
        <dependency>
            <groupId>io.prometheus</groupId>
            <artifactId>simpleclient</artifactId>
            <version>0.10.0</version>
        </dependency>
        <!-- Hotspot JVM metrics-->
        <dependency>
            <groupId>io.prometheus</groupId>
            <artifactId>simpleclient_hotspot</artifactId>
            <version>0.10.0</version>
        </dependency>
        <!-- Exposition HTTPServer-->
        <dependency>
            <groupId>io.prometheus</groupId>
            <artifactId>simpleclient_httpserver</artifactId>
            <version>0.10.0</version>
        </dependency>
        <!-- Pushgateway exposition-->
        <dependency>
            <groupId>io.prometheus</groupId>
            <artifactId>simpleclient_pushgateway</artifactId>
            <version>0.10.0</version>
        </dependency>
    </dependencies>
    <reporting>
        <plugins>
            <plugin>
                <groupId>org.apache.maven.plugins</groupId>
                <artifactId>maven-javadoc-plugin</artifactId>
                <version>3.3.1</version>
            </plugin>
            <plugin>
                <groupId>com.github.spotbugs</groupId>
                <artifactId>spotbugs-maven-plugin</artifactId>
                <version>4.5.2.0</version>
                <configuration>
                    <xmlOutput>true</xmlOutput>
                    <!-- Optional directory to put spotbugs xdoc xml report -->
                    <xmlOutputDirectory>target/site</xmlOutputDirectory>
                    <includeFilterFile>dev/spotbugs-include.xml</includeFilterFile>
                </configuration>
            </plugin>
            <plugin>
                <groupId>org.apache.maven.plugins</groupId>
                <artifactId>maven-jxr-plugin</artifactId>
                <version>3.1.1</version>
            </plugin>
        </plugins>
    </reporting>
    <build>
        <resources>
            <resource>
                <directory>src/main/resources</directory>
            </resource>
        </resources>
        <extensions>
            <extension>
                <groupId>kr.motd.maven</groupId>
                <artifactId>os-maven-plugin</artifactId>
                <version>1.4.1.Final</version>
            </extension>
        </extensions>
        <plugins>
            <plugin>
                <groupId>org.antlr</groupId>
                <artifactId>antlr4-maven-plugin</artifactId>
                <version>4.7.1</version>
                <executions>
                    <execution>
                        <goals>
                            <goal>antlr4</goal>
                        </goals>
                    </execution>
                </executions>
                <configuration>
                    <arguments>
                        <argument>-package</argument>
                        <argument>org.tikv.common.parser</argument>
                    </arguments>
                    <visitor>true</visitor>
                    <sourceDirectory>./src/main/java/org/tikv/common/parser</sourceDirectory>
                    <outputDirectory>./target/generated-sources/antlr4/java/org/tikv/common/parser</outputDirectory>
                </configuration>
            </plugin>
            <plugin>
                <groupId>org.codehaus.mojo</groupId>
                <artifactId>exec-maven-plugin</artifactId>
                <version>1.6.0</version>
                <executions>
                    <execution>
                        <id>clone proto files</id>
                        <configuration>
                            <executable>${basedir}/dev/proto.sh</executable>
                        </configuration>
                        <phase>validate</phase>
                        <goals>
                            <goal>exec</goal>
                        </goals>
                    </execution>
                </executions>
            </plugin>
            <plugin>
                <artifactId>maven-resources-plugin</artifactId>
                <version>2.5</version>
                <executions>
                    <execution>
                        <id>copy-resources</id>
                        <phase>validate</phase>
                        <goals>
                            <goal>copy-resources</goal>
                        </goals>
                        <configuration>
                            <outputDirectory>${proto.folder}</outputDirectory>
                            <resources>
                                <resource>
                                    <directory>${basedir}/kvproto/include</directory>
                                    <includes>
                                        <include>**/gogoproto/**</include>
                                    </includes>
                                </resource>
                                <resource>
                                    <directory>${basedir}/kvproto/include</directory>
                                    <includes>
                                        <include>*.proto</include>
                                    </includes>
                                </resource>
                                <resource>
                                    <directory>${basedir}/kvproto/proto</directory>
                                    <filtering>true</filtering>
                                </resource>
                                <resource>
                                    <directory>${basedir}/raft-rs/proto/proto</directory>
                                    <filtering>true</filtering>
                                </resource>
                                <resource>
                                    <directory>${basedir}/tipb/proto</directory>
                                    <filtering>true</filtering>
                                </resource>
                            </resources>
                        </configuration>
                    </execution>
                </executions>
            </plugin>
            <plugin>
                <groupId>org.xolstice.maven.plugins</groupId>
                <artifactId>protobuf-maven-plugin</artifactId>
                <version>0.6.1</version>
                <configuration>
                    <protocArtifact>com.google.protobuf:protoc:${protobuf.version}:exe:${os.detected.classifier}</protocArtifact>
                    <protoSourceRoot>${proto.folder}</protoSourceRoot>
                    <includes>
                        <param>**/*.proto</param>
                    </includes>
                    <pluginId>grpc-java</pluginId>
                    <pluginArtifact>io.grpc:protoc-gen-grpc-java:${grpc.version}:exe:${os.detected.classifier}</pluginArtifact>
                </configuration>
                <executions>
                    <execution>
                        <goals>
                            <goal>compile</goal>
                            <goal>compile-custom</goal>
                        </goals>
                    </execution>
                </executions>
            </plugin>
            <!-- Compiler Plug-in -->
            <plugin>
                <groupId>org.apache.maven.plugins</groupId>
                <artifactId>maven-compiler-plugin</artifactId>
                <version>3.7.0</version>
                <configuration>
                    <source>1.8</source>
                    <target>1.8</target>
                    <encoding>UTF-8</encoding>
                    <showWarnings>true</showWarnings>
                    <showDeprecation>true</showDeprecation>
                </configuration>
            </plugin>
            <!-- Jar Plug-in -->
            <plugin>
                <groupId>org.apache.maven.plugins</groupId>
                <artifactId>maven-jar-plugin</artifactId>
                <version>3.0.2</version>
                <configuration>
                    <archive>
                        <addMavenDescriptor>false</addMavenDescriptor>
                    </archive>
                </configuration>
            </plugin>
            <!-- Source Plug-in -->
            <plugin>
                <groupId>org.apache.maven.plugins</groupId>
                <artifactId>maven-source-plugin</artifactId>
                <version>3.0.1</version>
                <executions>
                    <execution>
                        <id>attach-sources</id>
                        <goals>
                            <goal>jar-no-fork</goal>
                        </goals>
                    </execution>
                </executions>
            </plugin>
            <!-- Clean Plug-in -->
            <plugin>
                <groupId>org.apache.maven.plugins</groupId>
                <artifactId>maven-clean-plugin</artifactId>
                <version>3.0.0</version>
                <configuration>
                    <filesets>
                        <fileset>
                            <directory>${proto.folder}</directory>
                        </fileset>
                    </filesets>
                </configuration>
            </plugin>
            <!--- Needs to shade Protobuf 3 since other projects might use other version -->
            <plugin>
                <groupId>org.apache.maven.plugins</groupId>
                <artifactId>maven-shade-plugin</artifactId>
                <version>3.2.1</version>
                <executions>
                    <execution>
                        <phase>package</phase>
                        <goals>
                            <goal>shade</goal>
                        </goals>
                        <configuration>
                            <transformers>
                                <transformer implementation="org.apache.maven.plugins.shade.resource.ServicesResourceTransformer"/>
                            </transformers>
                            <relocations>
                                <relocation>
                                    <pattern>io.grpc</pattern>
                                    <shadedPattern>org.tikv.shade.io.grpc</shadedPattern>
                                </relocation>
                                <relocation>
                                    <pattern>com.google</pattern>
                                    <shadedPattern>org.tikv.shade.com.google</shadedPattern>
                                </relocation>
                                <relocation>
                                    <pattern>io.netty</pattern>
                                    <shadedPattern>org.tikv.shade.io.netty</shadedPattern>
                                </relocation>
                                <relocation>
                                    <pattern>io.opencensus</pattern>
                                    <shadedPattern>org.tikv.shade.io.opencensus</shadedPattern>
                                </relocation>
                                <relocation>
                                    <pattern>io.prometheus</pattern>
                                    <shadedPattern>org.tikv.shade.io.prometheus</shadedPattern>
                                </relocation>
                                <relocation>
                                    <pattern>com.fasterxml.jackson</pattern>
                                    <shadedPattern>org.tikv.shade.com.fasterxml.jackson</shadedPattern>
                                </relocation>
                            </relocations>
                        </configuration>
                    </execution>
                </executions>
            </plugin>
            <!-- Code coverage test -->
            <plugin>
                <groupId>org.jacoco</groupId>
                <artifactId>jacoco-maven-plugin</artifactId>
                <version>0.8.3</version>
                <executions>
                    <execution>
                        <id>jacoco-initialize</id>
                        <goals>
                            <goal>prepare-agent</goal>
                        </goals>
                    </execution>
                    <execution>
                        <id>jacoco-site</id>
                        <phase>test</phase>
                        <goals>
                            <goal>report</goal>
                        </goals>
                    </execution>
                </executions>
            </plugin>
            <!-- Google-java-format -->
            <plugin>
                <groupId>com.coveo</groupId>
                <artifactId>fmt-maven-plugin</artifactId>
                <version>2.6.0</version>
                <configuration>
                    <sourceDirectory>src/main/java</sourceDirectory>
                    <testSourceDirectory>src/test/java</testSourceDirectory>
                    <verbose>true</verbose>
                    <filesNamePattern>.*\.java</filesNamePattern>
                    <skip>false</skip>
                    <skipSortingImports>false</skipSortingImports>
                    <style>google</style>
                </configuration>
                <executions>
                    <execution>
                        <phase>validate</phase>
                        <goals>
                            <goal>format</goal>
                        </goals>
                    </execution>
                </executions>
            </plugin>
            <!--GPG Signed Components-->
            <plugin>
                <groupId>org.apache.maven.plugins</groupId>
                <artifactId>maven-gpg-plugin</artifactId>
                <version>1.5</version>
                <configuration>
                    <keyname>${gpg.keyname}</keyname>
                    <skip>${gpg.skip}</skip>
                </configuration>
                <executions>
                    <execution>
                        <id>sign-artifacts</id>
                        <goals>
                            <goal>sign</goal>
                        </goals>
                    </execution>
                </executions>
            </plugin>
            <!-- Nexus staging maven plugin -->
            <plugin>
                <groupId>org.sonatype.plugins</groupId>
                <artifactId>nexus-staging-maven-plugin</artifactId>
                <version>1.6.7</version>
                <extensions>true</extensions>
                <configuration>
                    <serverId>ossrh</serverId>
                    <nexusUrl>https://oss.sonatype.org/</nexusUrl>
                    <autoReleaseAfterClose>true</autoReleaseAfterClose>
                </configuration>
            </plugin>
            <plugin>
                <groupId>io.github.git-commit-id</groupId>
                <artifactId>git-commit-id-maven-plugin</artifactId>
                <version>4.9.9</version>
                <executions>
                    <execution>
                        <id>get-the-git-infos</id>
                        <goals>
                            <goal>revision</goal>
                        </goals>
                        <phase>initialize</phase>
                    </execution>
                    <execution>
                        <id>validate-the-git-infos</id>
                        <goals>
                            <goal>validateRevision</goal>
                        </goals>
                        <phase>package</phase>
                    </execution>
                </executions>
                <configuration>
                    <verbose>true</verbose>
                    <generateGitPropertiesFile>true</generateGitPropertiesFile>
                    <generateGitPropertiesFilename>${project.build.outputDirectory}/git.properties</generateGitPropertiesFilename>
                    <includeOnlyProperties>
                        <includeOnlyProperty>^git.build.(time|version)$</includeOnlyProperty>
                        <includeOnlyProperty>^git.commit.id.(abbrev|full)$</includeOnlyProperty>
                    </includeOnlyProperties>
                    <commitIdGenerationMode>full</commitIdGenerationMode>
                </configuration>
            </plugin>
            <plugin>
                <groupId>org.apache.maven.plugins</groupId>
                <artifactId>maven-surefire-plugin</artifactId>
                <version>3.0.0-M5</version>
                <configuration>
                    <forkMode>always</forkMode>
                </configuration>
            </plugin>
            <plugin>
                <groupId>org.apache.maven.plugins</groupId>
                <artifactId>maven-site-plugin</artifactId>
                <version>3.7.1</version>
            </plugin>
            <plugin>
                <groupId>org.apache.maven.plugins</groupId>
                <artifactId>maven-project-info-reports-plugin</artifactId>
                <version>3.0.0</version>
            </plugin>
            <plugin>
                <groupId>com.github.spotbugs</groupId>
                <artifactId>spotbugs-maven-plugin</artifactId>
                <version>4.5.2.0</version>
                <configuration>
                    <includeFilterFile>dev/spotbugs-include.xml</includeFilterFile>
                    <xmlOutput>true</xmlOutput>
                    <failOnError>false</failOnError>
                </configuration>
                <dependencies>
                    <!-- overwrite dependency on spotbugs if you want to specify the version of spotbugs -->
                    <dependency>
                        <groupId>com.github.spotbugs</groupId>
                        <artifactId>spotbugs</artifactId>
                        <version>4.5.3</version>
                    </dependency>
                </dependencies>
            </plugin>
            <plugin>
                <groupId>au.com.acegi</groupId>
                <artifactId>xml-format-maven-plugin</artifactId>
                <version>3.2.0</version>
                <executions>
                    <execution>
                        <id>xml-format</id>
                        <phase>validate</phase>
                        <goals>
                            <goal>xml-format</goal>
                        </goals>
                    </execution>
                </executions>
                <configuration>
                    <indentSize>4</indentSize>
                </configuration>
            </plugin>
        </plugins>
    </build>
    <profiles>
        <profile>
            <id>jdk9plus</id>
            <activation>
                <!-- activated when building with JDK9+ -->
                <jdk>!1.8</jdk>
            </activation>
            <dependencies>
                <dependency>
                    <groupId>javax.annotation</groupId>
                    <artifactId>javax.annotation-api</artifactId>
                    <version>1.3.2</version>
                    <scope>provided</scope>
                </dependency>
            </dependencies>
        </profile>
    </profiles>
</project><|MERGE_RESOLUTION|>--- conflicted
+++ resolved
@@ -3,11 +3,7 @@
     <modelVersion>4.0.0</modelVersion>
     <groupId>org.tikv</groupId>
     <artifactId>tikv-client-java</artifactId>
-<<<<<<< HEAD
-    <version>3.3.4-SNAPSHOT</version>
-=======
     <version>3.3.3</version>
->>>>>>> a958699e
     <packaging>jar</packaging>
     <name>TiKV Java Client</name>
     <description>A Java Client for TiKV</description>
