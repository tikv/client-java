--- conflicted
+++ resolved
@@ -5,37 +5,22 @@
 import io.grpc.StatusRuntimeException;
 import org.slf4j.Logger;
 import org.slf4j.LoggerFactory;
-<<<<<<< HEAD
-import org.tikv.common.ReadOnlyPDClient;
-import org.tikv.common.TiConfiguration;
-import org.tikv.common.TiSession;
-=======
 import org.tikv.common.PDClient;
 import org.tikv.common.ReadOnlyPDClient;
 import org.tikv.common.TiConfiguration;
->>>>>>> 6c948e38
 import org.tikv.common.exception.GrpcException;
 import org.tikv.common.exception.RegionException;
 import org.tikv.common.exception.TiKVException;
 import org.tikv.common.meta.TiTimestamp;
 import org.tikv.common.operation.iterator.ConcreteScanIterator;
 import org.tikv.common.region.RegionManager;
-<<<<<<< HEAD
-import org.tikv.common.region.TiRegion;
-import org.tikv.common.region.TxnRegionStoreClient;
-=======
 import org.tikv.common.region.RegionStoreClient;
 import org.tikv.common.region.TiRegion;
->>>>>>> 6c948e38
 import org.tikv.common.util.BackOffFunction;
 import org.tikv.common.util.BackOffer;
 import org.tikv.common.util.ConcreteBackOffer;
 import org.tikv.common.util.Pair;
 import org.tikv.kvproto.Kvrpcpb;
-<<<<<<< HEAD
-import org.tikv.kvproto.Metapb;
-=======
->>>>>>> 6c948e38
 import org.tikv.txn.type.ClientRPCResult;
 
 import java.util.LinkedList;
@@ -49,26 +34,6 @@
 public class TxnKVClient implements AutoCloseable{
     private final static Logger LOG = LoggerFactory.getLogger(TxnKVClient.class);
 
-<<<<<<< HEAD
-    private final TiSession session;
-    private final RegionManager regionManager;
-    private ReadOnlyPDClient pdClient;
-
-    private TxnKVClient(String addresses) {
-        this.session = TiSession.create(TiConfiguration.createRawDefault(addresses));
-        this.regionManager = session.getRegionManager();
-        this.pdClient = session.getPDClient();
-    }
-
-    public static TxnKVClient createClient(String addresses) {
-        return new TxnKVClient(addresses);
-    }
-
-    public TiSession getSession() {
-        return session;
-    }
-
-=======
     private final RegionStoreClient.RegionStoreClientBuilder clientBuilder;
     private final TiConfiguration conf;
     private final RegionManager regionManager;
@@ -100,7 +65,6 @@
         return new TxnKVClient(addresses);
     }*/
 
->>>>>>> 6c948e38
     public TiTimestamp getTimestamp() {
         BackOffer bo = ConcreteBackOffer.newTsoBackOff();
         TiTimestamp timestamp = new TiTimestamp(0, 0);
@@ -135,13 +99,8 @@
     public ClientRPCResult prewrite(BackOffer backOffer, List<Kvrpcpb.Mutation> mutations, byte[] primary, long lockTTL, long startTs, long regionId) {
         ClientRPCResult result = new ClientRPCResult(true, false, null);
         //send request
-<<<<<<< HEAD
-        Pair<TiRegion,Metapb.Store> regionStore = regionManager.getRegionStorePairByRegionId(regionId);
-        TxnRegionStoreClient client = TxnRegionStoreClient.create(regionStore.first, regionStore.second, session);
-=======
         TiRegion region = regionManager.getRegionById(regionId);
         RegionStoreClient client = clientBuilder.build(region);
->>>>>>> 6c948e38
         try {
             client.prewrite(backOffer,  ByteString.copyFrom(primary), mutations, startTs, lockTTL);
         } catch (final TiKVException | StatusRuntimeException e) {
@@ -165,13 +124,8 @@
     public ClientRPCResult commit(BackOffer backOffer, byte[][] keys, long startTs, long commitTs, long regionId) {
         ClientRPCResult result = new ClientRPCResult(true, false, null);
         //send request
-<<<<<<< HEAD
-        Pair<TiRegion,Metapb.Store> regionStore = regionManager.getRegionStorePairByRegionId(regionId);
-        TxnRegionStoreClient client = TxnRegionStoreClient.create(regionStore.first, regionStore.second, session);
-=======
         TiRegion region = regionManager.getRegionById(regionId);
         RegionStoreClient client = clientBuilder.build(region);
->>>>>>> 6c948e38
         List<ByteString> byteList = Lists.newArrayList();
         for(byte[] key : keys) {
             byteList.add(ByteString.copyFrom(key));
@@ -196,13 +150,8 @@
      */
     public boolean cleanup(BackOffer backOffer, byte[] key, long startTs, long regionId) {
         try {
-<<<<<<< HEAD
-            Pair<TiRegion,Metapb.Store> regionStore = regionManager.getRegionStorePairByRegionId(regionId);
-            TxnRegionStoreClient client = TxnRegionStoreClient.create(regionStore.first, regionStore.second, session);
-=======
             TiRegion region = regionManager.getRegionById(regionId);
             RegionStoreClient client = clientBuilder.build(region);
->>>>>>> 6c948e38
             //send rpc request to tikv server
             client.cleanup(backOffer, ByteString.copyFrom(key), startTs);
             return true;
@@ -227,13 +176,8 @@
             byteList.add(ByteString.copyFrom(key));
         }
         try {
-<<<<<<< HEAD
-            Pair<TiRegion,Metapb.Store> regionStore = regionManager.getRegionStorePairByRegionId(regionId);
-            TxnRegionStoreClient client = TxnRegionStoreClient.create(regionStore.first, regionStore.second, session);
-=======
             TiRegion region = regionManager.getRegionById(regionId);
             RegionStoreClient client = clientBuilder.build(region);
->>>>>>> 6c948e38
             //send request
             client.batchRollback(backOffer, byteList, startTs);
         } catch (final Exception e) {
@@ -255,12 +199,7 @@
         long version = 0;
         ByteString value = null;
         try {
-<<<<<<< HEAD
-            Pair<TiRegion,Metapb.Store> region = regionManager.getRegionStorePairByKey(byteKey);
-            TxnRegionStoreClient client = TxnRegionStoreClient.create(region.first, region.second, session);
-=======
             RegionStoreClient client = clientBuilder.build(byteKey);
->>>>>>> 6c948e38
             version =  getTimestamp().getVersion();
             value = client.get(bo, byteKey, version);
         } catch (final TiKVException | StatusRuntimeException e) {
@@ -398,12 +337,8 @@
     public List<Pair<byte[], byte[]>> scan(byte[] startKey, int limit) {
         ByteString byteKey = ByteString.copyFrom(startKey);
         long version = getTimestamp().getVersion();
-<<<<<<< HEAD
-        ConcreteScanIterator iterator = new ConcreteScanIterator(byteKey, session, version);
-=======
         ConcreteScanIterator iterator = new ConcreteScanIterator(this.conf,
                 clientBuilder, byteKey, version);
->>>>>>> 6c948e38
         List<Pair<byte[], byte[]>> result = new LinkedList<>();
         int count = 0;
         while(iterator.hasNext() && count ++ < limit) {
@@ -417,18 +352,12 @@
         return ConcreteBackOffer.newCustomBackOff(1000);
     }
 
-<<<<<<< HEAD
+    public RegionManager getRegionManager() {
+        return regionManager;
+    }
+
     @Override
     public void close() throws Exception {
-        session.close();
-=======
-    public RegionManager getRegionManager() {
-        return regionManager;
-    }
-
-    @Override
-    public void close() throws Exception {
-
->>>>>>> 6c948e38
+
     }
 }