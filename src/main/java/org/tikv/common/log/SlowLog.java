/*
 * Copyright 2021 TiKV Project Authors.
 *
 * Licensed under the Apache License, Version 2.0 (the "License");
 * you may not use this file except in compliance with the License.
 * You may obtain a copy of the License at
 *
 * http://www.apache.org/licenses/LICENSE-2.0
 *
 * Unless required by applicable law or agreed to in writing, software
 * distributed under the License is distributed on an "AS IS" BASIS,
 * WITHOUT WARRANTIES OR CONDITIONS OF ANY KIND, either express or implied.
 * See the License for the specific language governing permissions and
 * limitations under the License.
 *
 */

package org.tikv.common.log;

import com.google.common.collect.ImmutableMap;
import java.util.Map;

public interface SlowLog {

  SlowLogSpan start(String name);

  long getTraceId();

  long getThresholdMS();

  void setError(Throwable err);

  SlowLog withFields(Map<String, Object> fields);

  default SlowLog withField(String key, Object value) {
    return withFields(ImmutableMap.of(key, value));
  }

<<<<<<< HEAD
  Object getField(String key);

=======
>>>>>>> 7a4904e2
  void log();
}<|MERGE_RESOLUTION|>--- conflicted
+++ resolved
@@ -36,10 +36,7 @@
     return withFields(ImmutableMap.of(key, value));
   }
 
-<<<<<<< HEAD
   Object getField(String key);
 
-=======
->>>>>>> 7a4904e2
   void log();
 }