/*
 *
 * Copyright 2019 PingCAP, Inc.
 *
 * Licensed under the Apache License, Version 2.0 (the "License");
 * you may not use this file except in compliance with the License.
 * You may obtain a copy of the License at
 *
 *      http://www.apache.org/licenses/LICENSE-2.0
 *
 * Unless required by applicable law or agreed to in writing, software
 * distributed under the License is distributed on an "AS IS" BASIS,
 * See the License for the specific language governing permissions and
 * limitations under the License.
 *
 */

package org.tikv.common.region;

import static com.google.common.base.Preconditions.checkArgument;
import static com.google.common.base.Preconditions.checkNotNull;

import io.grpc.ManagedChannel;
import io.grpc.Metadata;
<<<<<<< HEAD
=======
import io.grpc.health.v1.HealthCheckRequest;
import io.grpc.health.v1.HealthCheckResponse;
import io.grpc.health.v1.HealthGrpc;
>>>>>>> 5815678c
import io.grpc.stub.MetadataUtils;
import java.util.List;
import java.util.concurrent.TimeUnit;
import org.tikv.common.AbstractGRPCClient;
import org.tikv.common.TiConfiguration;
import org.tikv.common.exception.GrpcException;
import org.tikv.common.util.ChannelFactory;
import org.tikv.kvproto.Metapb;
import org.tikv.kvproto.TikvGrpc;

public abstract class AbstractRegionStoreClient
    extends AbstractGRPCClient<TikvGrpc.TikvBlockingStub, TikvGrpc.TikvStub>
    implements RegionErrorReceiver {

  protected final RegionManager regionManager;
  protected TiRegion region;
  protected TiStore targetStore;

  protected AbstractRegionStoreClient(
      TiConfiguration conf,
      TiRegion region,
      TiStore store,
      ChannelFactory channelFactory,
      TikvGrpc.TikvBlockingStub blockingStub,
      TikvGrpc.TikvStub asyncStub,
      RegionManager regionManager) {
    super(conf, channelFactory, blockingStub, asyncStub);
    checkNotNull(region, "Region is empty");
    checkNotNull(region.getLeader(), "Leader Peer is null");
    checkArgument(region.getLeader() != null, "Leader Peer is null");
    this.region = region;
    this.regionManager = regionManager;
    this.targetStore = store;
  }

  public TiRegion getRegion() {
    return region;
  }

  @Override
  protected TikvGrpc.TikvBlockingStub getBlockingStub() {
    return blockingStub.withDeadlineAfter(getTimeout(), TimeUnit.MILLISECONDS);
  }

  @Override
  protected TikvGrpc.TikvStub getAsyncStub() {
    return asyncStub.withDeadlineAfter(getTimeout(), TimeUnit.MILLISECONDS);
  }

  @Override
  public void close() throws GrpcException {}

  /**
   * onNotLeader deals with NotLeaderError and returns whether re-splitting key range is needed
   *
   * @param newRegion the new region presented by NotLeader Error
   * @return false when re-split is needed.
   */
  @Override
  public boolean onNotLeader(TiRegion newRegion) {
    if (logger.isDebugEnabled()) {
      logger.debug(region + ", new leader = " + newRegion.getLeader().getStoreId());
    }
    // When switch leader fails or the region changed its region epoch,
    // it would be necessary to re-split task's key range for new region.
    if (!region.getRegionEpoch().equals(newRegion.getRegionEpoch())) {
      return false;
    }
    region = newRegion;
    targetStore = regionManager.getStoreById(region.getLeader().getStoreId());
    String addressStr = targetStore.getStore().getAddress();
    ManagedChannel channel =
        channelFactory.getChannel(addressStr, regionManager.getPDClient().getHostMapping());
    blockingStub = TikvGrpc.newBlockingStub(channel);
    asyncStub = TikvGrpc.newStub(channel);
    return true;
  }

  @Override
  public boolean onStoreUnreachable() {
    if (!conf.getEnableGrpcForward()) {
      return false;
    }
    if (region.getProxyStore() != null) {
      TiStore store = region.getProxyStore();
<<<<<<< HEAD
      if (checkHealth(store)) {
        return true;
      } else {
        if (store.markUnreachable()) {
          this.regionManager.scheduleHealthCheckJob(store);
        }
        region = region.switchProxyStore(null);
        regionManager.updateRegion(region);
=======
      if (!checkHealth(store) && store.markUnreachable()) {
        this.regionManager.scheduleHealthCheckJob(store);
>>>>>>> 5815678c
      }
    } else {
      if (!targetStore.isUnreachable()) {
        if (checkHealth(targetStore)) {
          return true;
        } else {
          if (targetStore.markUnreachable()) {
            this.regionManager.scheduleHealthCheckJob(targetStore);
          }
        }
      }
    }
    TiRegion proxyRegion = switchProxyStore();
    if (proxyRegion == null) {
      return false;
    }
<<<<<<< HEAD
    region = proxyRegion;
    regionManager.updateRegion(proxyRegion);
=======
    regionManager.updateRegion(region, proxyRegion);
    region = proxyRegion;
>>>>>>> 5815678c
    String addressStr = region.getProxyStore().getStore().getAddress();
    ManagedChannel channel =
        channelFactory.getChannel(addressStr, regionManager.getPDClient().getHostMapping());
    Metadata header = new Metadata();
    header.put(TiConfiguration.FORWARD_META_DATA_KEY, targetStore.getStore().getAddress());
    blockingStub = MetadataUtils.attachHeaders(TikvGrpc.newBlockingStub(channel), header);
    asyncStub = MetadataUtils.attachHeaders(TikvGrpc.newStub(channel), header);
    return true;
  }

  private boolean checkHealth(TiStore store) {
<<<<<<< HEAD
    String addressStr = store.getStore().getAddress();
    return checkHealth(addressStr, regionManager.getPDClient().getHostMapping());
=======
    if (store.getStore() == null) {
      return false;
    }
    String addressStr = store.getStore().getAddress();
    ManagedChannel channel =
        channelFactory.getChannel(addressStr, regionManager.getPDClient().getHostMapping());
    HealthGrpc.HealthBlockingStub stub =
        HealthGrpc.newBlockingStub(channel)
            .withDeadlineAfter(conf.getGrpcHealthCheckTimeout(), TimeUnit.MILLISECONDS);
    HealthCheckRequest req = HealthCheckRequest.newBuilder().build();
    try {
      HealthCheckResponse resp = stub.check(req);
      if (resp.getStatus() != HealthCheckResponse.ServingStatus.SERVING) {
        return false;
      }
    } catch (Exception e) {
      return false;
    }
    return true;
>>>>>>> 5815678c
  }

  private TiRegion switchProxyStore() {
    boolean hasVisitedStore = false;
    List<Metapb.Peer> peers = region.getFollowerList();
    for (int i = 0; i < peers.size() * 2; i++) {
      int idx = i % peers.size();
      Metapb.Peer peer = peers.get(idx);
      if (peer.getStoreId() != region.getLeader().getStoreId()) {
        if (region.getProxyStore() == null) {
          TiStore store = regionManager.getStoreById(peer.getStoreId());
<<<<<<< HEAD
          return region.switchProxyStore(store);
=======
          if (checkHealth(store)) {
            return region.switchProxyStore(store);
          }
>>>>>>> 5815678c
        } else {
          TiStore proxyStore = region.getProxyStore();
          if (peer.getStoreId() == proxyStore.getStore().getId()) {
            hasVisitedStore = true;
          } else if (hasVisitedStore) {
            proxyStore = regionManager.getStoreById(peer.getStoreId());
            if (!proxyStore.isUnreachable() && checkHealth(proxyStore)) {
              return region.switchProxyStore(proxyStore);
            }
          }
        }
      }
    }
    return null;
  }
}<|MERGE_RESOLUTION|>--- conflicted
+++ resolved
@@ -22,12 +22,9 @@
 
 import io.grpc.ManagedChannel;
 import io.grpc.Metadata;
-<<<<<<< HEAD
-=======
 import io.grpc.health.v1.HealthCheckRequest;
 import io.grpc.health.v1.HealthCheckResponse;
 import io.grpc.health.v1.HealthGrpc;
->>>>>>> 5815678c
 import io.grpc.stub.MetadataUtils;
 import java.util.List;
 import java.util.concurrent.TimeUnit;
@@ -111,23 +108,7 @@
     if (!conf.getEnableGrpcForward()) {
       return false;
     }
-    if (region.getProxyStore() != null) {
-      TiStore store = region.getProxyStore();
-<<<<<<< HEAD
-      if (checkHealth(store)) {
-        return true;
-      } else {
-        if (store.markUnreachable()) {
-          this.regionManager.scheduleHealthCheckJob(store);
-        }
-        region = region.switchProxyStore(null);
-        regionManager.updateRegion(region);
-=======
-      if (!checkHealth(store) && store.markUnreachable()) {
-        this.regionManager.scheduleHealthCheckJob(store);
->>>>>>> 5815678c
-      }
-    } else {
+    if (region.getProxyStore() == null) {
       if (!targetStore.isUnreachable()) {
         if (checkHealth(targetStore)) {
           return true;
@@ -142,13 +123,8 @@
     if (proxyRegion == null) {
       return false;
     }
-<<<<<<< HEAD
-    region = proxyRegion;
-    regionManager.updateRegion(proxyRegion);
-=======
     regionManager.updateRegion(region, proxyRegion);
     region = proxyRegion;
->>>>>>> 5815678c
     String addressStr = region.getProxyStore().getStore().getAddress();
     ManagedChannel channel =
         channelFactory.getChannel(addressStr, regionManager.getPDClient().getHostMapping());
@@ -160,10 +136,6 @@
   }
 
   private boolean checkHealth(TiStore store) {
-<<<<<<< HEAD
-    String addressStr = store.getStore().getAddress();
-    return checkHealth(addressStr, regionManager.getPDClient().getHostMapping());
-=======
     if (store.getStore() == null) {
       return false;
     }
@@ -183,7 +155,6 @@
       return false;
     }
     return true;
->>>>>>> 5815678c
   }
 
   private TiRegion switchProxyStore() {
@@ -195,13 +166,9 @@
       if (peer.getStoreId() != region.getLeader().getStoreId()) {
         if (region.getProxyStore() == null) {
           TiStore store = regionManager.getStoreById(peer.getStoreId());
-<<<<<<< HEAD
-          return region.switchProxyStore(store);
-=======
           if (checkHealth(store)) {
             return region.switchProxyStore(store);
           }
->>>>>>> 5815678c
         } else {
           TiStore proxyStore = region.getProxyStore();
           if (peer.getStoreId() == proxyStore.getStore().getId()) {
