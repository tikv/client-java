--- conflicted
+++ resolved
@@ -28,11 +28,8 @@
 import java.util.concurrent.Executors;
 import java.util.concurrent.ScheduledExecutorService;
 import java.util.concurrent.TimeUnit;
-<<<<<<< HEAD
 import java.util.function.Function;
-=======
 import java.util.concurrent.atomic.AtomicInteger;
->>>>>>> d278e3ad
 import org.slf4j.Logger;
 import org.slf4j.LoggerFactory;
 import org.tikv.common.ReadOnlyPDClient;
@@ -76,14 +73,10 @@
   private final TiConfiguration conf;
   private final ScheduledExecutorService executor;
   private final StoreHealthyChecker storeChecker;
-<<<<<<< HEAD
   private final CopyOnWriteArrayList<Function<CacheInvalidateEvent, Void>>
       cacheInvalidateCallbackList;
-
   private final ExecutorService callBackThreadPool;
-=======
   private AtomicInteger tiflashStoreIndex = new AtomicInteger(0);
->>>>>>> d278e3ad
 
   public RegionManager(
       TiConfiguration conf, ReadOnlyPDClient pdClient, ChannelFactory channelFactory) {
