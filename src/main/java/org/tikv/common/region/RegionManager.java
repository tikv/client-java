/*
 *
 * Copyright 2017 PingCAP, Inc.
 *
 * Licensed under the Apache License, Version 2.0 (the "License");
 * you may not use this file except in compliance with the License.
 * You may obtain a copy of the License at
 *
 *      http://www.apache.org/licenses/LICENSE-2.0
 *
 * Unless required by applicable law or agreed to in writing, software
 * distributed under the License is distributed on an "AS IS" BASIS,
 * See the License for the specific language governing permissions and
 * limitations under the License.
 *
 */

package org.tikv.common.region;

import static org.tikv.common.codec.KeyUtils.formatBytesUTF8;

import com.google.protobuf.ByteString;
import io.prometheus.client.Histogram;
import java.util.List;
import java.util.concurrent.Executors;
import java.util.concurrent.ScheduledExecutorService;
import java.util.concurrent.TimeUnit;
import java.util.stream.Collectors;
import org.slf4j.Logger;
import org.slf4j.LoggerFactory;
import org.tikv.common.ReadOnlyPDClient;
import org.tikv.common.TiConfiguration;
import org.tikv.common.exception.GrpcException;
import org.tikv.common.exception.InvalidStoreException;
import org.tikv.common.exception.TiClientInternalException;
import org.tikv.common.log.SlowLogSpan;
import org.tikv.common.util.BackOffer;
import org.tikv.common.util.ChannelFactory;
import org.tikv.common.util.ConcreteBackOffer;
import org.tikv.common.util.Pair;
import org.tikv.kvproto.Metapb;
import org.tikv.kvproto.Metapb.Peer;
import org.tikv.kvproto.Metapb.StoreState;

@SuppressWarnings("UnstableApiUsage")
public class RegionManager {
  private static final Logger logger = LoggerFactory.getLogger(RegionManager.class);
  public static final Histogram GET_REGION_BY_KEY_REQUEST_LATENCY =
      Histogram.build()
          .name("client_java_get_region_by_requests_latency")
          .help("getRegionByKey request latency.")
          .register();

  // TODO: the region cache logic need rewrite.
  // https://github.com/pingcap/tispark/issues/1170
  private final RegionCache cache;
  private final ReadOnlyPDClient pdClient;
  private final TiConfiguration conf;
  private final ScheduledExecutorService executor;
  private final StoreHealthyChecker storeChecker;

  public RegionManager(
      TiConfiguration conf, ReadOnlyPDClient pdClient, ChannelFactory channelFactory) {
    this.cache = new RegionCache();
    this.pdClient = pdClient;
    this.conf = conf;
    long period = conf.getHealthCheckPeriodDuration();
    StoreHealthyChecker storeChecker =
        new StoreHealthyChecker(
            channelFactory, pdClient, this.cache, conf.getGrpcHealthCheckTimeout());
    this.storeChecker = storeChecker;
    this.executor = Executors.newScheduledThreadPool(1);
    this.executor.scheduleAtFixedRate(storeChecker, period, period, TimeUnit.MILLISECONDS);
  }

  public RegionManager(TiConfiguration conf, ReadOnlyPDClient pdClient) {
    this.cache = new RegionCache();
    this.pdClient = pdClient;
    this.conf = conf;
    this.storeChecker = null;
    this.executor = null;
  }

  public synchronized void close() {
    if (this.executor != null) {
      this.executor.shutdownNow();
    }
  }

  public ReadOnlyPDClient getPDClient() {
    return this.pdClient;
  }

  public TiRegion getRegionByKey(ByteString key) {
    return getRegionByKey(key, defaultBackOff());
  }

  public TiRegion getRegionByKey(ByteString key, BackOffer backOffer) {
    Histogram.Timer requestTimer = GET_REGION_BY_KEY_REQUEST_LATENCY.startTimer();
<<<<<<< HEAD
    SlowLogSpan slowLogSpan = backOffer.getSlowLog().start("RegionManager.getRegionByKey");
=======
    SlowLogSpan slowLogSpan = backOffer.getSlowLog().start("getRegionByKey");
>>>>>>> 3afc563c
    TiRegion region = cache.getRegionByKey(key, backOffer);
    try {
      if (region == null) {
        logger.debug("Key not found in keyToRegionIdCache:" + formatBytesUTF8(key));
        Pair<Metapb.Region, Metapb.Peer> regionAndLeader = pdClient.getRegionByKey(backOffer, key);
        region =
            cache.putRegion(createRegion(regionAndLeader.first, regionAndLeader.second, backOffer));
      }
    } finally {
      requestTimer.observeDuration();
      slowLogSpan.end();
    }

    return region;
  }

  @Deprecated
  // Do not use GetRegionByID when retrying request.
  //
  //   A,B |_______|_____|
  //   A   |_____________|
  // Consider region A, B. After merge of (A, B) -> A, region ID B does not exist.
  // This request is unrecoverable.
  public TiRegion getRegionById(long regionId) {
    BackOffer backOffer = defaultBackOff();
    TiRegion region = cache.getRegionById(regionId);
    if (region == null) {
      Pair<Metapb.Region, Metapb.Peer> regionAndLeader =
          pdClient.getRegionByID(backOffer, regionId);
      region = createRegion(regionAndLeader.first, regionAndLeader.second, backOffer);
      return cache.putRegion(region);
    }
    return region;
  }

  public Pair<TiRegion, TiStore> getRegionStorePairByKey(ByteString key, BackOffer backOffer) {
    return getRegionStorePairByKey(key, TiStoreType.TiKV, backOffer);
  }

  public Pair<TiRegion, TiStore> getRegionStorePairByKey(ByteString key) {
    return getRegionStorePairByKey(key, TiStoreType.TiKV);
  }

  public Pair<TiRegion, TiStore> getRegionStorePairByKey(ByteString key, TiStoreType storeType) {
    return getRegionStorePairByKey(key, storeType, defaultBackOff());
  }

  public Pair<TiRegion, TiStore> getRegionStorePairByKey(
      ByteString key, TiStoreType storeType, BackOffer backOffer) {
    SlowLogSpan slowLogSpan = backOffer.getSlowLog().start("getRegionStorePairByKey");
    TiRegion region = getRegionByKey(key, backOffer);
    if (!region.isValid()) {
      throw new TiClientInternalException("Region invalid: " + region.toString());
    }

    TiStore store = null;
    if (storeType == TiStoreType.TiKV) {
      Peer peer = region.getCurrentReplica();
      store = getStoreById(peer.getStoreId(), backOffer);
    } else {
      outerLoop:
      for (Peer peer : region.getLearnerList()) {
        TiStore s = getStoreById(peer.getStoreId(), backOffer);
        for (Metapb.StoreLabel label : s.getStore().getLabelsList()) {
          if (label.getKey().equals(storeType.getLabelKey())
              && label.getValue().equals(storeType.getLabelValue())) {
            store = s;
            break outerLoop;
          }
        }
      }
      if (store == null) {
        // clear the region cache, so we may get the learner peer next time
        cache.invalidateRegion(region);
      }
    }

    slowLogSpan.end();
    return Pair.create(region, store);
  }

  public TiRegion createRegion(Metapb.Region region, BackOffer backOffer) {
    List<Metapb.Peer> peers = region.getPeersList();
    List<TiStore> stores = getRegionStore(peers, backOffer);
    return new TiRegion(conf, region, null, peers, stores);
  }

  private TiRegion createRegion(Metapb.Region region, Metapb.Peer leader, BackOffer backOffer) {
    List<Metapb.Peer> peers = region.getPeersList();
    List<TiStore> stores = getRegionStore(peers, backOffer);
    return new TiRegion(conf, region, leader, peers, stores);
  }

  private List<TiStore> getRegionStore(List<Metapb.Peer> peers, BackOffer backOffer) {
    return peers
        .stream()
        .map(p -> getStoreById(p.getStoreId(), backOffer))
        .collect(Collectors.toList());
  }

  private TiStore getStoreByIdWithBackOff(long id, BackOffer backOffer) {
    try {
      TiStore store = cache.getStoreById(id);
      if (store == null) {
        store = new TiStore(pdClient.getStore(backOffer, id));
      } else {
        return store;
      }
      // if we did not get store info from pd, remove store from cache
      if (store.getStore() == null) {
        logger.warn(String.format("failed to get store %d from pd", id));
        return null;
      }
      // if the store is already tombstone, remove store from cache
      if (store.getStore().getState().equals(StoreState.Tombstone)) {
        logger.warn(String.format("store %d is tombstone", id));
        return null;
      }
      if (cache.putStore(id, store) && storeChecker != null) {
        storeChecker.scheduleStoreHealthCheck(store);
      }
      return store;
    } catch (Exception e) {
      throw new GrpcException(e);
    }
  }

  public TiStore getStoreById(long id) {
    return getStoreById(id, defaultBackOff());
  }

  public TiStore getStoreById(long id, BackOffer backOffer) {
    SlowLogSpan slowLogSpan = backOffer.getSlowLog().start("RegionManager.getStoreById");
    TiStore store = getStoreByIdWithBackOff(id, backOffer);
    if (store == null) {
      logger.warn(String.format("failed to fetch store %d, the store may be missing", id));
      cache.clearAll();
      throw new InvalidStoreException(id);
    }
    slowLogSpan.end();
    return store;
  }

  public void onRegionStale(TiRegion region) {
    cache.invalidateRegion(region);
  }

  public TiRegion updateLeader(TiRegion region, long storeId) {
    if (region.getLeader().getStoreId() == storeId) {
      return region;
    }
    TiRegion newRegion = region.switchPeer(storeId);
    if (cache.updateRegion(region, newRegion)) {
      return newRegion;
    }
    // failed to switch leader, possibly region is outdated, we need to drop region cache from
    // regionCache
    logger.warn("Cannot find peer when updating leader (" + region.getId() + "," + storeId + ")");
    return null;
  }

  public synchronized void updateStore(TiStore oldStore, TiStore newStore) {
    if (cache.updateStore(oldStore, newStore) && storeChecker != null) {
      storeChecker.scheduleStoreHealthCheck(newStore);
    }
  }

  /** Clears all cache when some unexpected error occurs. */
  public void clearRegionCache() {
    cache.clearAll();
  }

  /**
   * Clears all cache when a TiKV server does not respond
   *
   * @param region region
   */
  public synchronized void onRequestFail(TiRegion region) {
    cache.invalidateRegion(region);
  }

  public void invalidateStore(long storeId) {
    cache.invalidateStore(storeId);
  }

  public void invalidateRegion(TiRegion region) {
    cache.invalidateRegion(region);
  }

  public void insertRegionToCache(TiRegion region) {
    cache.insertRegionToCache(region);
  }

  private BackOffer defaultBackOff() {
    return ConcreteBackOffer.newCustomBackOff(conf.getRawKVDefaultBackoffInMS());
  }
}<|MERGE_RESOLUTION|>--- conflicted
+++ resolved
@@ -97,11 +97,7 @@
 
   public TiRegion getRegionByKey(ByteString key, BackOffer backOffer) {
     Histogram.Timer requestTimer = GET_REGION_BY_KEY_REQUEST_LATENCY.startTimer();
-<<<<<<< HEAD
-    SlowLogSpan slowLogSpan = backOffer.getSlowLog().start("RegionManager.getRegionByKey");
-=======
     SlowLogSpan slowLogSpan = backOffer.getSlowLog().start("getRegionByKey");
->>>>>>> 3afc563c
     TiRegion region = cache.getRegionByKey(key, backOffer);
     try {
       if (region == null) {
