--- conflicted
+++ resolved
@@ -40,11 +40,6 @@
    */
   Pair<Metapb.Region, Metapb.Peer> getRegionByKey(BackOffer backOffer, ByteString key);
 
-<<<<<<< HEAD
-  Future<Pair<Metapb.Region, Metapb.Peer>> getRegionByKeyAsync(BackOffer backOffer, ByteString key);
-
-=======
->>>>>>> d29cf007
   /**
    * Get Region by Region Id
    *
@@ -53,11 +48,6 @@
    */
   Pair<Metapb.Region, Metapb.Peer> getRegionByID(BackOffer backOffer, long id);
 
-<<<<<<< HEAD
-  Future<Pair<Metapb.Region, Metapb.Peer>> getRegionByIDAsync(BackOffer backOffer, long id);
-
-=======
->>>>>>> d29cf007
   HostMapping getHostMapping();
 
   /**
