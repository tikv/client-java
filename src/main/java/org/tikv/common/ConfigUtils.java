/*
 * Copyright 2021 PingCAP, Inc.
 *
 * Licensed under the Apache License, Version 2.0 (the "License");
 * you may not use this file except in compliance with the License.
 * You may obtain a copy of the License at
 *
 *      http://www.apache.org/licenses/LICENSE-2.0
 *
 * Unless required by applicable law or agreed to in writing, software
 * distributed under the License is distributed on an "AS IS" BASIS,
 * See the License for the specific language governing permissions and
 * limitations under the License.
 */

package org.tikv.common;

import org.tikv.kvproto.Kvrpcpb;

public class ConfigUtils {
  public static final String TIKV_PD_ADDRESSES = "tikv.pd.addresses";
  public static final String TIKV_GRPC_TIMEOUT = "tikv.grpc.timeout_in_ms";
  public static final String TIKV_GRPC_SCAN_TIMEOUT = "tikv.grpc.scan_timeout_in_ms";
  public static final String TIKV_GRPC_SCAN_BATCH_SIZE = "tikv.grpc.scan_batch_size";
  public static final String TIKV_GRPC_MAX_FRAME_SIZE = "tikv.grpc.max_frame_size";

  public static final String TIKV_INDEX_SCAN_BATCH_SIZE = "tikv.index.scan_batch_size";
  public static final String TIKV_INDEX_SCAN_CONCURRENCY = "tikv.index.scan_concurrency";
  public static final String TIKV_TABLE_SCAN_CONCURRENCY = "tikv.table.scan_concurrency";

  public static final String TIKV_BATCH_GET_CONCURRENCY = "tikv.batch_get_concurrency";
  public static final String TIKV_BATCH_PUT_CONCURRENCY = "tikv.batch_put_concurrency";
  public static final String TIKV_BATCH_DELETE_CONCURRENCY = "tikv.batch_delete_concurrency";
  public static final String TIKV_BATCH_SCAN_CONCURRENCY = "tikv.batch_scan_concurrency";
  public static final String TIKV_DELETE_RANGE_CONCURRENCY = "tikv.delete_range_concurrency";

  public static final String TIKV_REQUEST_COMMAND_PRIORITY = "tikv.request.command.priority";
  public static final String TIKV_REQUEST_ISOLATION_LEVEL = "tikv.request.isolation.level";

  public static final String TIKV_SHOW_ROWID = "tikv.show_rowid";
  public static final String TIKV_DB_PREFIX = "tikv.db_prefix";
  public static final String TIKV_KV_CLIENT_CONCURRENCY = "tikv.kv_client_concurrency";

  public static final String TIKV_KV_MODE = "tikv.kv_mode";
  public static final String TIKV_REPLICA_READ = "tikv.replica_read";

  public static final String TIKV_METRICS_ENABLE = "tikv.metrics.enable";
  public static final String TIKV_METRICS_PORT = "tikv.metrics.port";

  public static final String TIKV_NETWORK_MAPPING_NAME = "tikv.network.mapping";
  public static final String TIKV_ENABLE_GRPC_FORWARD = "tikv.enable_grpc_forward";
<<<<<<< HEAD
=======
  public static final String TIKV_GRPC_HEALTH_CHECK_TIMEOUT = "tikv.grpc.health_check_timeout";
>>>>>>> 5815678c

  public static final String DEF_PD_ADDRESSES = "127.0.0.1:2379";
  public static final String DEF_TIMEOUT = "600ms";
  public static final String DEF_SCAN_TIMEOUT = "20s";
  public static final int DEF_CHECK_HEALTH_TIMEOUT = 40;
  public static final int DEF_SCAN_BATCH_SIZE = 10240;
  public static final int DEF_MAX_FRAME_SIZE = 268435456 * 2; // 256 * 2 MB
  public static final int DEF_INDEX_SCAN_BATCH_SIZE = 20000;
  public static final int DEF_REGION_SCAN_DOWNGRADE_THRESHOLD = 10000000;
  // if keyRange size per request exceeds this limit, the request might be too large to be accepted
  // by TiKV(maximum request size accepted by TiKV is around 1MB)
  public static final int MAX_REQUEST_KEY_RANGE_SIZE = 20000;
  public static final int DEF_INDEX_SCAN_CONCURRENCY = 5;
  public static final int DEF_TABLE_SCAN_CONCURRENCY = 512;
  public static final int DEF_BATCH_GET_CONCURRENCY = 20;
  public static final int DEF_BATCH_PUT_CONCURRENCY = 20;
  public static final int DEF_BATCH_DELETE_CONCURRENCY = 20;
  public static final int DEF_BATCH_SCAN_CONCURRENCY = 5;
  public static final int DEF_DELETE_RANGE_CONCURRENCY = 20;
  public static final Kvrpcpb.CommandPri DEF_COMMAND_PRIORITY = Kvrpcpb.CommandPri.Low;
  public static final Kvrpcpb.IsolationLevel DEF_ISOLATION_LEVEL = Kvrpcpb.IsolationLevel.SI;
  public static final boolean DEF_SHOW_ROWID = false;
  public static final String DEF_DB_PREFIX = "";
  public static final int DEF_KV_CLIENT_CONCURRENCY = 10;
  public static final TiConfiguration.KVMode DEF_KV_MODE = TiConfiguration.KVMode.TXN;
  public static final String DEF_REPLICA_READ = "LEADER";
  public static final boolean DEF_METRICS_ENABLE = false;
  public static final int DEF_METRICS_PORT = 3140;
  public static final String DEF_TIKV_NETWORK_MAPPING_NAME = "";
  public static final boolean DEF_GRPC_FORWARD_ENABLE = true;

  public static final String NORMAL_COMMAND_PRIORITY = "NORMAL";
  public static final String LOW_COMMAND_PRIORITY = "LOW";
  public static final String HIGH_COMMAND_PRIORITY = "HIGH";

  public static final String SNAPSHOT_ISOLATION_LEVEL = "SI";
  public static final String READ_COMMITTED_ISOLATION_LEVEL = "RC";

  public static final String RAW_KV_MODE = "RAW";
  public static final String TXN_KV_MODE = "TXN";

  public static final String LEADER = "LEADER";
  public static final String FOLLOWER = "FOLLOWER";
  public static final String LEADER_AND_FOLLOWER = "LEADER_AND_FOLLOWER";
}<|MERGE_RESOLUTION|>--- conflicted
+++ resolved
@@ -49,10 +49,7 @@
 
   public static final String TIKV_NETWORK_MAPPING_NAME = "tikv.network.mapping";
   public static final String TIKV_ENABLE_GRPC_FORWARD = "tikv.enable_grpc_forward";
-<<<<<<< HEAD
-=======
   public static final String TIKV_GRPC_HEALTH_CHECK_TIMEOUT = "tikv.grpc.health_check_timeout";
->>>>>>> 5815678c
 
   public static final String DEF_PD_ADDRESSES = "127.0.0.1:2379";
   public static final String DEF_TIMEOUT = "600ms";
