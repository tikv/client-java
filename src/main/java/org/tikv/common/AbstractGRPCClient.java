--- conflicted
+++ resolved
@@ -200,14 +200,10 @@
   }
 
   protected boolean checkHealth(BackOffer backOffer, String addressStr, HostMapping hostMapping) {
-<<<<<<< HEAD
-    return doCheckHealth(backOffer, addressStr, hostMapping);
-=======
     try {
       return doCheckHealth(backOffer, addressStr, hostMapping);
     } catch (Exception e) {
       return false;
     }
->>>>>>> 87a5c417
   }
 }