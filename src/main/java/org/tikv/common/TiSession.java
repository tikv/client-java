--- conflicted
+++ resolved
@@ -45,6 +45,7 @@
 import org.tikv.common.region.TiRegion;
 import org.tikv.common.region.TiStore;
 import org.tikv.common.util.*;
+import org.tikv.kvproto.Metapb;
 import org.tikv.raw.RawKVClient;
 import org.tikv.txn.KVClient;
 import org.tikv.txn.TxnKVClient;
@@ -201,16 +202,8 @@
     if (res == null) {
       synchronized (this) {
         if (regionManager == null) {
-<<<<<<< HEAD
-          regionManager = new RegionManager(getConf(), getPDClient(), this.cacheInvalidateCallback);
-=======
-          regionManager =
-              new RegionManager(
-                  getPDClient(),
-                  this.cacheInvalidateCallback,
-                  this.channelFactory,
-                  this.enableGrpcForward);
->>>>>>> c7dd5310
+          regionManager = new RegionManager(getConf(), getPDClient(),
+                  this.cacheInvalidateCallback, this.channelFactory, this.enableGrpcForward);
         }
         res = regionManager;
       }
