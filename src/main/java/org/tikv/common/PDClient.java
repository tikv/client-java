--- conflicted
+++ resolved
@@ -470,15 +470,11 @@
   }
 
   private GetMembersResponse getMembers(BackOffer backOffer, URI uri) {
-<<<<<<< HEAD
     try {
       return doGetMembers(backOffer, uri);
     } catch (Exception e) {
       return null;
     }
-=======
-    return doGetMembers(backOffer, uri);
->>>>>>> 30930e22
   }
 
   // return whether the leader has changed to target address `leaderUrlStr`.
@@ -533,7 +529,6 @@
   public void tryUpdateLeaderOrForwardFollower() {
     if (updateLeaderNotify.compareAndSet(false, true)) {
       try {
-<<<<<<< HEAD
         updateLeaderService.submit(
             () -> {
               try {
@@ -544,15 +539,6 @@
               } finally {
                 updateLeaderNotify.set(false);
                 logger.info("updating leader finish");
-=======
-        BackOffer backOffer = defaultBackOffer();
-        updateLeaderService.submit(
-            () -> {
-              try {
-                updateLeaderOrForwardFollower(backOffer);
-              } finally {
-                updateLeaderNotify.set(false);
->>>>>>> 30930e22
               }
             });
       } catch (RejectedExecutionException e) {
@@ -562,12 +548,8 @@
     }
   }
 
-<<<<<<< HEAD
   private synchronized void updateLeaderOrForwardFollower() {
     logger.warn("updating leader or forward follower");
-=======
-  private synchronized void updateLeaderOrForwardFollower(BackOffer backOffer) {
->>>>>>> 30930e22
     if (System.currentTimeMillis() - lastUpdateLeaderTime < MIN_TRY_UPDATE_DURATION) {
       return;
     }
@@ -632,11 +614,7 @@
   public void tryUpdateLeader() {
     logger.info("try update leader");
     for (URI url : this.pdAddrs) {
-<<<<<<< HEAD
       BackOffer backOffer = this.probeBackOffer();
-=======
-      BackOffer backOffer = defaultBackOffer();
->>>>>>> 30930e22
       // since resp is null, we need update leader's address by walking through all pd server.
       GetMembersResponse resp = getMembers(backOffer, url);
       if (resp == null) {
@@ -889,12 +867,8 @@
   private static BackOffer defaultBackOffer() {
     return ConcreteBackOffer.newCustomBackOff(BackOffer.PD_INFO_BACKOFF);
   }
-<<<<<<< HEAD
-
   private BackOffer probeBackOffer() {
     int maxSleep = (int) getTimeout() * 2;
     return ConcreteBackOffer.newCustomBackOff(maxSleep);
   }
-=======
->>>>>>> 30930e22
 }