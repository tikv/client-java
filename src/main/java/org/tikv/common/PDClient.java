/*
 * Copyright 2017 PingCAP, Inc.
 *
 * Licensed under the Apache License, Version 2.0 (the "License");
 * you may not use this file except in compliance with the License.
 * You may obtain a copy of the License at
 *
 *      http://www.apache.org/licenses/LICENSE-2.0
 *
 * Unless required by applicable law or agreed to in writing, software
 * distributed under the License is distributed on an "AS IS" BASIS,
 * See the License for the specific language governing permissions and
 * limitations under the License.
 */

package org.tikv.common;

import com.google.common.annotations.VisibleForTesting;
import com.google.common.util.concurrent.ThreadFactoryBuilder;
import com.google.protobuf.ByteString;
import io.etcd.jetcd.*;
import io.etcd.jetcd.kv.GetResponse;
import io.etcd.jetcd.lease.LeaseGrantResponse;
import io.etcd.jetcd.lock.LockResponse;
import io.grpc.ManagedChannel;
<<<<<<< HEAD
=======
import java.net.URI;
import java.util.List;
import java.util.concurrent.Executors;
import java.util.concurrent.Future;
import java.util.concurrent.ScheduledExecutorService;
import java.util.concurrent.TimeUnit;
import java.util.function.Supplier;
>>>>>>> a67f45cf
import org.tikv.common.TiConfiguration.KVMode;
import org.tikv.common.codec.Codec.BytesCodec;
import org.tikv.common.codec.CodecDataOutput;
import org.tikv.common.exception.GCException;
import org.tikv.common.exception.GrpcException;
import org.tikv.common.exception.TiClientInternalException;
import org.tikv.common.exception.TiKVException;
import org.tikv.common.meta.TiTimestamp;
import org.tikv.common.operation.PDErrorHandler;
import org.tikv.common.region.TiRegion;
import org.tikv.common.util.BackOffer;
import org.tikv.common.util.ChannelFactory;
import org.tikv.common.util.FutureObserver;
import org.tikv.kvproto.Metapb.Store;
import org.tikv.kvproto.PDGrpc;
import org.tikv.kvproto.PDGrpc.PDBlockingStub;
import org.tikv.kvproto.PDGrpc.PDStub;
import org.tikv.kvproto.Pdpb.*;

import java.net.MalformedURLException;
import java.net.URI;
import java.net.URL;
import java.util.List;
import java.util.concurrent.Executors;
import java.util.concurrent.Future;
import java.util.concurrent.ScheduledExecutorService;
import java.util.concurrent.TimeUnit;
import java.util.function.Supplier;
import java.util.stream.Collectors;

import static com.google.common.base.Preconditions.checkNotNull;
import static org.tikv.common.operation.PDErrorHandler.getRegionResponseErrorExtractor;
import static org.tikv.common.pd.PDError.buildFromPdpbError;

/**
 * PDClient is thread-safe and suggested to be shared threads
 */
public class PDClient extends AbstractGRPCClient<PDBlockingStub, PDStub>
    implements ReadOnlyPDClient {
  private RequestHeader header;
  private TsoRequest tsoReq;
  private volatile LeaderWrapper leaderWrapper;
  private ScheduledExecutorService service;
<<<<<<< HEAD
  private List<HostAndPort> pdAddrs;
  private KV etcdKV;
  private Lock lockClient;
  private Lease leaseClient;
  private static final int pdTimeOutLimit = 200;
=======
  private List<URI> pdAddrs;
>>>>>>> a67f45cf

  @Override
  public TiTimestamp getTimestamp(BackOffer backOffer) {
    Supplier<TsoRequest> request = () -> tsoReq;

    PDErrorHandler<TsoResponse> handler =
        new PDErrorHandler<>(
            r -> r.getHeader().hasError() ? buildFromPdpbError(r.getHeader().getError()) : null,
            this);

    TsoResponse resp = callWithRetry(backOffer, PDGrpc.METHOD_TSO, request, handler);
    Timestamp timestamp = resp.getTimestamp();
    return new TiTimestamp(timestamp.getPhysical(), timestamp.getLogical());
  }

  @Override
  public TiRegion getRegionByKey(BackOffer backOffer, ByteString key) {
    Supplier<GetRegionRequest> request;
    if (conf.getKvMode() == KVMode.RAW) {
      request = () -> GetRegionRequest.newBuilder().setHeader(header).setRegionKey(key).build();
    } else {
      CodecDataOutput cdo = new CodecDataOutput();
      BytesCodec.writeBytes(cdo, key.toByteArray());
      ByteString encodedKey = cdo.toByteString();
      request =
          () -> GetRegionRequest.newBuilder().setHeader(header).setRegionKey(encodedKey).build();
    }

    PDErrorHandler<GetRegionResponse> handler =
        new PDErrorHandler<>(getRegionResponseErrorExtractor, this);

    GetRegionResponse resp = callWithRetry(backOffer, PDGrpc.METHOD_GET_REGION, request, handler);
    return new TiRegion(
        resp.getRegion(),
        resp.getLeader(),
        conf.getIsolationLevel(),
        conf.getCommandPriority(),
        conf.getKvMode());
  }

  @Override
  public Future<TiRegion> getRegionByKeyAsync(BackOffer backOffer, ByteString key) {
    FutureObserver<TiRegion, GetRegionResponse> responseObserver =
        new FutureObserver<>(
            resp ->
                new TiRegion(
                    resp.getRegion(),
                    resp.getLeader(),
                    conf.getIsolationLevel(),
                    conf.getCommandPriority(),
                    conf.getKvMode()));
    Supplier<GetRegionRequest> request =
        () -> GetRegionRequest.newBuilder().setHeader(header).setRegionKey(key).build();

    PDErrorHandler<GetRegionResponse> handler =
        new PDErrorHandler<>(getRegionResponseErrorExtractor, this);

    callAsyncWithRetry(backOffer, PDGrpc.METHOD_GET_REGION, request, responseObserver, handler);
    return responseObserver.getFuture();
  }

  @Override
  public TiRegion getRegionByID(BackOffer backOffer, long id) {
    Supplier<GetRegionByIDRequest> request =
        () -> GetRegionByIDRequest.newBuilder().setHeader(header).setRegionId(id).build();
    PDErrorHandler<GetRegionResponse> handler =
        new PDErrorHandler<>(getRegionResponseErrorExtractor, this);

    GetRegionResponse resp =
        callWithRetry(backOffer, PDGrpc.METHOD_GET_REGION_BY_ID, request, handler);
    // Instead of using default leader instance, explicitly set no leader to null
    return new TiRegion(
        resp.getRegion(),
        resp.getLeader(),
        conf.getIsolationLevel(),
        conf.getCommandPriority(),
        conf.getKvMode());
  }

  @Override
  public Future<TiRegion> getRegionByIDAsync(BackOffer backOffer, long id) {
    FutureObserver<TiRegion, GetRegionResponse> responseObserver =
        new FutureObserver<>(
            resp ->
                new TiRegion(
                    resp.getRegion(),
                    resp.getLeader(),
                    conf.getIsolationLevel(),
                    conf.getCommandPriority(),
                    conf.getKvMode()));

    Supplier<GetRegionByIDRequest> request =
        () -> GetRegionByIDRequest.newBuilder().setHeader(header).setRegionId(id).build();
    PDErrorHandler<GetRegionResponse> handler =
        new PDErrorHandler<>(getRegionResponseErrorExtractor, this);

    callAsyncWithRetry(
        backOffer, PDGrpc.METHOD_GET_REGION_BY_ID, request, responseObserver, handler);
    return responseObserver.getFuture();
  }

  private Supplier<GetStoreRequest> getStoreRequest(long storeId) {
    return () -> GetStoreRequest.newBuilder().setHeader(header).setStoreId(storeId).build();
  }

  @Override
  public Store getStore(BackOffer backOffer, long storeId) {
    Supplier<GetStoreRequest> request = getStoreRequest(storeId);
    PDErrorHandler<GetStoreResponse> handler =
        new PDErrorHandler<>(
            r -> r.getHeader().hasError() ? buildFromPdpbError(r.getHeader().getError()) : null,
            this);

    GetStoreResponse resp = callWithRetry(backOffer, PDGrpc.METHOD_GET_STORE, request, handler);
    return resp.getStore();
  }

  @Override
  public Future<Store> getStoreAsync(BackOffer backOffer, long storeId) {
    FutureObserver<Store, GetStoreResponse> responseObserver =
        new FutureObserver<>(GetStoreResponse::getStore);

    Supplier<GetStoreRequest> request = getStoreRequest(storeId);
    PDErrorHandler<GetStoreResponse> handler =
        new PDErrorHandler<>(
            r -> r.getHeader().hasError() ? buildFromPdpbError(r.getHeader().getError()) : null,
            this);

    callAsyncWithRetry(backOffer, PDGrpc.METHOD_GET_STORE, request, responseObserver, handler);
    return responseObserver.getFuture();
  }

  @Override
  public void close() {
    if (service != null) {
      service.shutdownNow();
    }
    if (getLeaderWrapper() != null) {
      getLeaderWrapper().close();
    }
  }

  public static ReadOnlyPDClient create(TiConfiguration conf, ChannelFactory channelFactory) {
    return createRaw(conf, channelFactory);
  }

  @VisibleForTesting
  RequestHeader getHeader() {
    return header;
  }

  @VisibleForTesting
  LeaderWrapper getLeaderWrapper() {
    return leaderWrapper;
  }

  private List<URI> getMemberURI() {
    return pdAddrs.stream().map(x -> URI.create("http://" + x.toString())).collect(Collectors.toList());
  }

  public ByteString get(ByteString key) {
    try {
      GetResponse resp = etcdKV.get(ByteSequence.from(key)).get(pdTimeOutLimit, TimeUnit.MILLISECONDS);
      List<KeyValue> kvs = resp.getKvs();
      if (kvs.size() == 0 || kvs.get(0) == null) {
        return null;
      }
      ByteSequence value = kvs.get(0).getValue();
      return ByteString.copyFrom(value.getBytes());
    } catch (Exception e) {
      throw new TiKVException("get etcd key fails", e);
    }
  }

  public ByteString get(ByteString key, ByteString defaultValue) {
    ByteString value = get(key);
    if (value == null) {
      return defaultValue;
    }
    return value;
  }

  public void put(ByteString key, ByteString value) {
    try {
      etcdKV.put(ByteSequence.from(key), ByteSequence.from(value)).get(pdTimeOutLimit, TimeUnit.MILLISECONDS);
    } catch (Exception e) {
      throw new TiKVException("put etcd key fails", e);
    }
  }

  public Txn txn() {
    return etcdKV.txn();
  }

  /**
   * Tries to acquire lock with given name from PD
   *
   * @param key   name of lock
   * @param lease lease when lock expires
   * @return whether the lock is acquired successfully
   */
  public boolean lock(ByteString key, long lease) {
    try {
      LockResponse resp = lockClient.lock(ByteSequence.from(key), lease).get(pdTimeOutLimit, TimeUnit.MILLISECONDS);
      return true;
    } catch (Exception e) {
      logger.warn("lock fails", e);
      return false;
    }
  }

  /**
   * Unlock lock with given name from PD
   *
   * @param key lock name
   */
  public void unlock(ByteString key) {
    try {
      lockClient.unlock(ByteSequence.from(key)).get(pdTimeOutLimit, TimeUnit.MILLISECONDS);
    } catch (Exception e) {
      logger.warn("unlock fails", e);
    }
  }

  /**
   * Grant lease with ttl in PD
   *
   * @param ttl purposed time to live
   * @return a unique lease key
   */
  public long grantLease(long ttl) {
    try {
      LeaseGrantResponse resp = leaseClient.grant(ttl).get(pdTimeOutLimit, TimeUnit.MILLISECONDS);
      return resp.getID();
    } catch (Exception e) {
      throw new GCException("GC worker failed to start because granting lease fails", e);
    }
  }

  /**
   * Keep lease alive
   *
   * @param leaseId lease ID
   */
  public void keepLeaseAlive(long leaseId) {
    try {
      leaseClient.keepAliveOnce(leaseId).get(pdTimeOutLimit, TimeUnit.MILLISECONDS);
    } catch (Exception e) {
      logger.warn("keep alive failed", e);
    }
  }

  /**
   * Revoke lease
   *
   * @param leaseId lease ID
   */
  public void revoke(long leaseId) {
    try {
      leaseClient.revoke(leaseId).get(pdTimeOutLimit, TimeUnit.MILLISECONDS);
    } catch (Exception e) {
      logger.warn(String.format("revoke %s fails", Long.toHexString(leaseId)), e);
    }
  }

  class LeaderWrapper {
    private final String leaderInfo;
    private final PDBlockingStub blockingStub;
    private final PDStub asyncStub;
    private final long createTime;

    LeaderWrapper(
        String leaderInfo,
        PDGrpc.PDBlockingStub blockingStub,
        PDGrpc.PDStub asyncStub,
        long createTime) {
      this.leaderInfo = leaderInfo;
      this.blockingStub = blockingStub;
      this.asyncStub = asyncStub;
      this.createTime = createTime;
    }

    String getLeaderInfo() {
      return leaderInfo;
    }

    PDBlockingStub getBlockingStub() {
      return blockingStub;
    }

    PDStub getAsyncStub() {
      return asyncStub;
    }

    long getCreateTime() {
      return createTime;
    }

<<<<<<< HEAD
    void close() {
=======
    void close() {}

    @Override
    public String toString() {
      return "[" + leaderInfo + "]";
>>>>>>> a67f45cf
    }
  }

  public GetMembersResponse getMembers(URI url) {
    try {
      ManagedChannel probChan = channelFactory.getChannel(url.getHost() + ":" + url.getPort());
      PDGrpc.PDBlockingStub stub = PDGrpc.newBlockingStub(probChan);
      GetMembersRequest request =
          GetMembersRequest.newBuilder().setHeader(RequestHeader.getDefaultInstance()).build();
      return stub.getMembers(request);
    } catch (Exception e) {
      logger.warn("failed to get member from pd server " + url + ".", e);
    }
    return null;
  }

  synchronized boolean switchLeader(List<String> leaderURLs) {
    if (leaderURLs.isEmpty()) return false;
    String leaderUrlStr = leaderURLs.get(0);
    // TODO: Why not strip protocol info on server side since grpc does not need it
    if (leaderWrapper != null && leaderUrlStr.equals(leaderWrapper.getLeaderInfo())) {
      return true;
    }
    // switch leader
    return createLeaderWrapper(leaderUrlStr);
  }

  private boolean createLeaderWrapper(String leaderUrlStr) {
    try {
      URI newLeader = URI.create(leaderUrlStr);
      leaderUrlStr = newLeader.getHost() + ":" + newLeader.getPort();
      if (leaderWrapper != null && leaderUrlStr.equals(leaderWrapper.getLeaderInfo())) {
        return true;
      }

      // create new Leader
      ManagedChannel clientChannel = channelFactory.getChannel(leaderUrlStr);
      leaderWrapper =
          new LeaderWrapper(
              leaderUrlStr,
              PDGrpc.newBlockingStub(clientChannel),
              PDGrpc.newStub(clientChannel),
              System.nanoTime());
    } catch (IllegalArgumentException e) {
      logger.error("Error updating leader.", e);
      return false;
    }
    logger.info(String.format("Switched to new leader: %s", leaderWrapper));
    return true;
  }

  public void updateLeader() {
    for (URI url : this.pdAddrs) {
      // since resp is null, we need update leader's address by walking through all pd server.
      GetMembersResponse resp = getMembers(url);
      if (resp == null) {
        continue;
      }
      // if leader is switched, just return.
      if (switchLeader(resp.getLeader().getClientUrlsList())) {
        return;
      }
    }
    throw new TiClientInternalException(
        "already tried all address on file, but not leader found yet.");
  }

  @Override
  protected PDBlockingStub getBlockingStub() {
    if (leaderWrapper == null) {
      throw new GrpcException("PDClient may not be initialized");
    }
    return leaderWrapper
        .getBlockingStub()
        .withDeadlineAfter(getConf().getTimeout(), getConf().getTimeoutUnit());
  }

  @Override
  protected PDStub getAsyncStub() {
    if (leaderWrapper == null) {
      throw new GrpcException("PDClient may not be initialized");
    }
    return leaderWrapper
        .getAsyncStub()
        .withDeadlineAfter(getConf().getTimeout(), getConf().getTimeoutUnit());
  }

  private PDClient(TiConfiguration conf, ChannelFactory channelFactory) {
    super(conf, channelFactory);
  }

  private void initCluster() {
    GetMembersResponse resp = null;
    List<URI> pdAddrs = getConf().getPdAddrs();
    for (URI u : pdAddrs) {
      resp = getMembers(u);
      if (resp != null) {
        break;
      }
    }
    checkNotNull(resp, "Failed to init client for PD cluster.");
    long clusterId = resp.getHeader().getClusterId();
    header = RequestHeader.newBuilder().setClusterId(clusterId).build();
    tsoReq = TsoRequest.newBuilder().setHeader(header).setCount(1).build();
    this.pdAddrs = pdAddrs;
    createLeaderWrapper(resp.getLeader().getClientUrls(0));
    service =
        Executors.newSingleThreadScheduledExecutor(
            new ThreadFactoryBuilder().setDaemon(true).build());
    service.scheduleAtFixedRate(
        () -> {
          // Wrap this with a try catch block in case schedule update fails
          try {
            updateLeader();
          } catch (Exception e) {
            logger.warn("Update leader failed", e);
          }
        },
        1,
        1,
        TimeUnit.MINUTES);
    Client client = Client.builder().endpoints(getMemberURI()).build();
    etcdKV = client.getKVClient();
    lockClient = client.getLockClient();
    leaseClient = client.getLeaseClient();
  }

  static PDClient createRaw(TiConfiguration conf, ChannelFactory channelFactory) {
    PDClient client = null;
    try {
      client = new PDClient(conf, channelFactory);
      client.initCluster();
    } catch (Exception e) {
      if (client != null) {
        try {
          client.close();
        } catch (TiKVException ignore) {
        }
      }
      throw e;
    }
    return client;
  }
}<|MERGE_RESOLUTION|>--- conflicted
+++ resolved
@@ -23,8 +23,6 @@
 import io.etcd.jetcd.lease.LeaseGrantResponse;
 import io.etcd.jetcd.lock.LockResponse;
 import io.grpc.ManagedChannel;
-<<<<<<< HEAD
-=======
 import java.net.URI;
 import java.util.List;
 import java.util.concurrent.Executors;
@@ -32,7 +30,6 @@
 import java.util.concurrent.ScheduledExecutorService;
 import java.util.concurrent.TimeUnit;
 import java.util.function.Supplier;
->>>>>>> a67f45cf
 import org.tikv.common.TiConfiguration.KVMode;
 import org.tikv.common.codec.Codec.BytesCodec;
 import org.tikv.common.codec.CodecDataOutput;
@@ -76,15 +73,11 @@
   private TsoRequest tsoReq;
   private volatile LeaderWrapper leaderWrapper;
   private ScheduledExecutorService service;
-<<<<<<< HEAD
-  private List<HostAndPort> pdAddrs;
+  private List<URI> pdAddrs;
   private KV etcdKV;
   private Lock lockClient;
   private Lease leaseClient;
   private static final int pdTimeOutLimit = 200;
-=======
-  private List<URI> pdAddrs;
->>>>>>> a67f45cf
 
   @Override
   public TiTimestamp getTimestamp(BackOffer backOffer) {
@@ -242,7 +235,7 @@
   }
 
   private List<URI> getMemberURI() {
-    return pdAddrs.stream().map(x -> URI.create("http://" + x.toString())).collect(Collectors.toList());
+    return pdAddrs.stream().map(x -> URI.create(x.toString())).collect(Collectors.toList());
   }
 
   public ByteString get(ByteString key) {
@@ -383,15 +376,11 @@
       return createTime;
     }
 
-<<<<<<< HEAD
-    void close() {
-=======
     void close() {}
 
     @Override
     public String toString() {
       return "[" + leaderInfo + "]";
->>>>>>> a67f45cf
     }
   }
 
