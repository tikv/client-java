/*
 * Copyright 2017 PingCAP, Inc.
 *
 * Licensed under the Apache License, Version 2.0 (the "License");
 * you may not use this file except in compliance with the License.
 * You may obtain a copy of the License at
 *
 *      http://www.apache.org/licenses/LICENSE-2.0
 *
 * Unless required by applicable law or agreed to in writing, software
 * distributed under the License is distributed on an "AS IS" BASIS,
 * See the License for the specific language governing permissions and
 * limitations under the License.
 */

package org.tikv.common;

import static com.google.common.base.Preconditions.checkNotNull;
import static org.tikv.common.operation.PDErrorHandler.getRegionResponseErrorExtractor;
import static org.tikv.common.pd.PDError.buildFromPdpbError;
import static org.tikv.common.pd.PDUtils.addrToUri;
import static org.tikv.common.pd.PDUtils.uriToAddr;

import com.google.common.annotations.VisibleForTesting;
import com.google.common.util.concurrent.ThreadFactoryBuilder;
import com.google.protobuf.ByteString;
import io.etcd.jetcd.ByteSequence;
import io.etcd.jetcd.Client;
import io.etcd.jetcd.KeyValue;
import io.etcd.jetcd.kv.GetResponse;
import io.etcd.jetcd.options.GetOption;
import io.grpc.ManagedChannel;
import io.prometheus.client.Histogram;
import java.net.URI;
import java.nio.charset.StandardCharsets;
import java.util.List;
import java.util.Optional;
import java.util.concurrent.CompletableFuture;
import java.util.concurrent.ConcurrentHashMap;
import java.util.concurrent.ConcurrentMap;
import java.util.concurrent.ExecutionException;
import java.util.concurrent.Executors;
import java.util.concurrent.Future;
import java.util.concurrent.ScheduledExecutorService;
import java.util.concurrent.TimeUnit;
import java.util.function.Supplier;
import org.slf4j.Logger;
import org.slf4j.LoggerFactory;
import org.tikv.common.TiConfiguration.KVMode;
import org.tikv.common.codec.Codec.BytesCodec;
import org.tikv.common.codec.CodecDataInput;
import org.tikv.common.codec.CodecDataOutput;
import org.tikv.common.codec.KeyUtils;
import org.tikv.common.exception.GrpcException;
import org.tikv.common.exception.TiClientInternalException;
import org.tikv.common.meta.TiTimestamp;
import org.tikv.common.operation.NoopHandler;
import org.tikv.common.operation.PDErrorHandler;
import org.tikv.common.util.BackOffFunction.BackOffFuncType;
import org.tikv.common.util.BackOffer;
import org.tikv.common.util.ChannelFactory;
import org.tikv.common.util.ConcreteBackOffer;
import org.tikv.common.util.FutureObserver;
import org.tikv.common.util.Pair;
import org.tikv.kvproto.Metapb;
import org.tikv.kvproto.Metapb.Store;
import org.tikv.kvproto.PDGrpc;
import org.tikv.kvproto.PDGrpc.PDBlockingStub;
import org.tikv.kvproto.PDGrpc.PDStub;
import org.tikv.kvproto.Pdpb.Error;
import org.tikv.kvproto.Pdpb.ErrorType;
import org.tikv.kvproto.Pdpb.GetAllStoresRequest;
import org.tikv.kvproto.Pdpb.GetMembersRequest;
import org.tikv.kvproto.Pdpb.GetMembersResponse;
import org.tikv.kvproto.Pdpb.GetOperatorRequest;
import org.tikv.kvproto.Pdpb.GetOperatorResponse;
import org.tikv.kvproto.Pdpb.GetRegionByIDRequest;
import org.tikv.kvproto.Pdpb.GetRegionRequest;
import org.tikv.kvproto.Pdpb.GetRegionResponse;
import org.tikv.kvproto.Pdpb.GetStoreRequest;
import org.tikv.kvproto.Pdpb.GetStoreResponse;
import org.tikv.kvproto.Pdpb.OperatorStatus;
import org.tikv.kvproto.Pdpb.RequestHeader;
import org.tikv.kvproto.Pdpb.ResponseHeader;
import org.tikv.kvproto.Pdpb.ScatterRegionRequest;
import org.tikv.kvproto.Pdpb.ScatterRegionResponse;
import org.tikv.kvproto.Pdpb.Timestamp;
import org.tikv.kvproto.Pdpb.TsoRequest;
import org.tikv.kvproto.Pdpb.TsoResponse;

public class PDClient extends AbstractGRPCClient<PDBlockingStub, PDStub>
    implements ReadOnlyPDClient {
  private static final String TIFLASH_TABLE_SYNC_PROGRESS_PATH = "/tiflash/table/sync";
  private final Logger logger = LoggerFactory.getLogger(PDClient.class);
  private RequestHeader header;
  private TsoRequest tsoReq;
  private volatile LeaderWrapper leaderWrapper;
  private ScheduledExecutorService service;
  private ScheduledExecutorService tiflashReplicaService;
  private List<URI> pdAddrs;
  private Client etcdClient;
  private ConcurrentMap<Long, Double> tiflashReplicaMap;
  private HostMapping hostMapping;

  public static final Histogram PD_GET_REGION_BY_KEY_REQUEST_LATENCY =
      Histogram.build()
          .name("client_java_pd_get_region_by_requests_latency")
          .help("pd getRegionByKey request latency.")
          .register();

  private PDClient(TiConfiguration conf, ChannelFactory channelFactory) {
    super(conf, channelFactory);
    initCluster();
    this.blockingStub = getBlockingStub();
    this.asyncStub = getAsyncStub();
  }

  public static ReadOnlyPDClient create(TiConfiguration conf, ChannelFactory channelFactory) {
    return createRaw(conf, channelFactory);
  }

  static PDClient createRaw(TiConfiguration conf, ChannelFactory channelFactory) {
    return new PDClient(conf, channelFactory);
  }

  public HostMapping getHostMapping() {
    return hostMapping;
  }

  @Override
  public TiTimestamp getTimestamp(BackOffer backOffer) {
    Supplier<TsoRequest> request = () -> tsoReq;

    PDErrorHandler<TsoResponse> handler =
        new PDErrorHandler<>(
            r -> r.getHeader().hasError() ? buildFromPdpbError(r.getHeader().getError()) : null,
            this);

    TsoResponse resp = callWithRetry(backOffer, PDGrpc.getTsoMethod(), request, handler);
    Timestamp timestamp = resp.getTimestamp();
    return new TiTimestamp(timestamp.getPhysical(), timestamp.getLogical());
  }

  /**
   * Sends request to pd to scatter region.
   *
   * @param region represents a region info
   */
  void scatterRegion(Metapb.Region region, BackOffer backOffer) {
    Supplier<ScatterRegionRequest> request =
        () ->
            ScatterRegionRequest.newBuilder().setHeader(header).setRegionId(region.getId()).build();

    PDErrorHandler<ScatterRegionResponse> handler =
        new PDErrorHandler<>(
            r -> r.getHeader().hasError() ? buildFromPdpbError(r.getHeader().getError()) : null,
            this);

    ScatterRegionResponse resp =
        callWithRetry(backOffer, PDGrpc.getScatterRegionMethod(), request, handler);
    // TODO: maybe we should retry here, need dig into pd's codebase.
    if (resp.hasHeader() && resp.getHeader().hasError()) {
      throw new TiClientInternalException(
          String.format("failed to scatter region because %s", resp.getHeader().getError()));
    }
  }

  /**
   * wait scatter region until finish
   *
   * @param region
   */
  void waitScatterRegionFinish(Metapb.Region region, BackOffer backOffer) {
    for (; ; ) {
      GetOperatorResponse resp = getOperator(region.getId());
      if (resp != null) {
        if (isScatterRegionFinish(resp)) {
          logger.info(String.format("wait scatter region on %d is finished", region.getId()));
          return;
        } else {
          backOffer.doBackOff(
              BackOffFuncType.BoRegionMiss, new GrpcException("waiting scatter region"));
          logger.info(
              String.format(
                  "wait scatter region %d at key %s is %s",
                  region.getId(),
                  KeyUtils.formatBytes(resp.getDesc().toByteArray()),
                  resp.getStatus().toString()));
        }
      }
    }
  }

  private GetOperatorResponse getOperator(long regionId) {
    Supplier<GetOperatorRequest> request =
        () -> GetOperatorRequest.newBuilder().setHeader(header).setRegionId(regionId).build();
    // get operator no need to handle error and no need back offer.
    return callWithRetry(
        ConcreteBackOffer.newCustomBackOff(0),
        PDGrpc.getGetOperatorMethod(),
        request,
        new NoopHandler<>());
  }

  private boolean isScatterRegionFinish(GetOperatorResponse resp) {
    // If the current operator of region is not `scatter-region`, we could assume
    // that `scatter-operator` has finished or timeout.
    boolean finished =
        !resp.getDesc().equals(ByteString.copyFromUtf8("scatter-region"))
            || resp.getStatus() != OperatorStatus.RUNNING;

    if (resp.hasHeader()) {
      ResponseHeader header = resp.getHeader();
      if (header.hasError()) {
        Error error = header.getError();
        // heartbeat may not send to PD
        if (error.getType() == ErrorType.REGION_NOT_FOUND) {
          finished = true;
        }
      }
    }
    return finished;
  }

  @Override
  public Pair<Metapb.Region, Metapb.Peer> getRegionByKey(BackOffer backOffer, ByteString key) {
    Histogram.Timer requestTimer = PD_GET_REGION_BY_KEY_REQUEST_LATENCY.startTimer();
    try {
      if (conf.getKvMode() == KVMode.TXN) {
        CodecDataOutput cdo = new CodecDataOutput();
        BytesCodec.writeBytes(cdo, key.toByteArray());
        key = cdo.toByteString();
      }
      ByteString queryKey = key;

      Supplier<GetRegionRequest> request =
          () -> GetRegionRequest.newBuilder().setHeader(header).setRegionKey(queryKey).build();

      PDErrorHandler<GetRegionResponse> handler =
          new PDErrorHandler<>(getRegionResponseErrorExtractor, this);

      GetRegionResponse resp =
          callWithRetry(backOffer, PDGrpc.getGetRegionMethod(), request, handler);
<<<<<<< HEAD
      return new Pair<Metapb.Region, Metapb.Peer>(decodeRegion(resp.getRegion()), resp.getLeader());
=======
      return new TiRegion(
          resp.getRegion(),
          resp.getLeader(),
          null,
          conf.getIsolationLevel(),
          conf.getCommandPriority(),
          conf.getKvMode(),
          conf.getReplicaSelector());
>>>>>>> c7dd5310
    } finally {
      requestTimer.observeDuration();
    }
  }

  @Override
  public Future<Pair<Metapb.Region, Metapb.Peer>> getRegionByKeyAsync(
      BackOffer backOffer, ByteString key) {
    FutureObserver<Pair<Metapb.Region, Metapb.Peer>, GetRegionResponse> responseObserver =
        new FutureObserver<>(
            resp ->
<<<<<<< HEAD
                new Pair<Metapb.Region, Metapb.Peer>(
                    decodeRegion(resp.getRegion()), resp.getLeader()));
=======
                new TiRegion(
                    resp.getRegion(),
                    resp.getLeader(),
                    null,
                    conf.getIsolationLevel(),
                    conf.getCommandPriority(),
                    conf.getKvMode(),
                    conf.getReplicaSelector()));
>>>>>>> c7dd5310
    Supplier<GetRegionRequest> request =
        () -> GetRegionRequest.newBuilder().setHeader(header).setRegionKey(key).build();

    PDErrorHandler<GetRegionResponse> handler =
        new PDErrorHandler<>(getRegionResponseErrorExtractor, this);

    callAsyncWithRetry(backOffer, PDGrpc.getGetRegionMethod(), request, responseObserver, handler);
    return responseObserver.getFuture();
  }

  @Override
  public Pair<Metapb.Region, Metapb.Peer> getRegionByID(BackOffer backOffer, long id) {
    Supplier<GetRegionByIDRequest> request =
        () -> GetRegionByIDRequest.newBuilder().setHeader(header).setRegionId(id).build();
    PDErrorHandler<GetRegionResponse> handler =
        new PDErrorHandler<>(getRegionResponseErrorExtractor, this);

    GetRegionResponse resp =
        callWithRetry(backOffer, PDGrpc.getGetRegionByIDMethod(), request, handler);
<<<<<<< HEAD
    return new Pair<Metapb.Region, Metapb.Peer>(decodeRegion(resp.getRegion()), resp.getLeader());
=======
    // Instead of using default leader instance, explicitly set no leader to null
    return new TiRegion(
        resp.getRegion(),
        resp.getLeader(),
        null,
        conf.getIsolationLevel(),
        conf.getCommandPriority(),
        conf.getKvMode(),
        conf.getReplicaSelector());
>>>>>>> c7dd5310
  }

  @Override
  public Future<Pair<Metapb.Region, Metapb.Peer>> getRegionByIDAsync(BackOffer backOffer, long id) {
    FutureObserver<Pair<Metapb.Region, Metapb.Peer>, GetRegionResponse> responseObserver =
        new FutureObserver<>(
            resp ->
<<<<<<< HEAD
                new Pair<Metapb.Region, Metapb.Peer>(
                    decodeRegion(resp.getRegion()), resp.getLeader()));
=======
                new TiRegion(
                    resp.getRegion(),
                    resp.getLeader(),
                    null,
                    conf.getIsolationLevel(),
                    conf.getCommandPriority(),
                    conf.getKvMode(),
                    conf.getReplicaSelector()));
>>>>>>> c7dd5310

    Supplier<GetRegionByIDRequest> request =
        () -> GetRegionByIDRequest.newBuilder().setHeader(header).setRegionId(id).build();
    PDErrorHandler<GetRegionResponse> handler =
        new PDErrorHandler<>(getRegionResponseErrorExtractor, this);

    callAsyncWithRetry(
        backOffer, PDGrpc.getGetRegionByIDMethod(), request, responseObserver, handler);
    return responseObserver.getFuture();
  }

  private Supplier<GetStoreRequest> buildGetStoreReq(long storeId) {
    return () -> GetStoreRequest.newBuilder().setHeader(header).setStoreId(storeId).build();
  }

  private Supplier<GetAllStoresRequest> buildGetAllStoresReq() {
    return () -> GetAllStoresRequest.newBuilder().setHeader(header).build();
  }

  private <T> PDErrorHandler<GetStoreResponse> buildPDErrorHandler() {
    return new PDErrorHandler<>(
        r -> r.getHeader().hasError() ? buildFromPdpbError(r.getHeader().getError()) : null, this);
  }

  @Override
  public Store getStore(BackOffer backOffer, long storeId) {
    return callWithRetry(
            backOffer, PDGrpc.getGetStoreMethod(), buildGetStoreReq(storeId), buildPDErrorHandler())
        .getStore();
  }

  @Override
  public Future<Store> getStoreAsync(BackOffer backOffer, long storeId) {
    FutureObserver<Store, GetStoreResponse> responseObserver =
        new FutureObserver<>(GetStoreResponse::getStore);

    callAsyncWithRetry(
        backOffer,
        PDGrpc.getGetStoreMethod(),
        buildGetStoreReq(storeId),
        responseObserver,
        buildPDErrorHandler());
    return responseObserver.getFuture();
  }

  @Override
  public List<Store> getAllStores(BackOffer backOffer) {
    return callWithRetry(
            backOffer,
            PDGrpc.getGetAllStoresMethod(),
            buildGetAllStoresReq(),
            new PDErrorHandler<>(
                r -> r.getHeader().hasError() ? buildFromPdpbError(r.getHeader().getError()) : null,
                this))
        .getStoresList();
  }

  @Override
  public TiConfiguration.ReplicaRead getReplicaRead() {
    return conf.getReplicaRead();
  }

  @Override
  public void close() throws InterruptedException {
    etcdClient.close();
    if (service != null) {
      service.shutdownNow();
    }
    if (tiflashReplicaService != null) {
      tiflashReplicaService.shutdownNow();
    }
    if (channelFactory != null) {
      channelFactory.close();
    }
  }

  @VisibleForTesting
  RequestHeader getHeader() {
    return header;
  }

  @VisibleForTesting
  LeaderWrapper getLeaderWrapper() {
    return leaderWrapper;
  }

  private GetMembersResponse getMembers(URI uri) {
    try {
      ManagedChannel probChan = channelFactory.getChannel(uriToAddr(uri), hostMapping);
      PDGrpc.PDBlockingStub stub = PDGrpc.newBlockingStub(probChan);
      GetMembersRequest request =
          GetMembersRequest.newBuilder().setHeader(RequestHeader.getDefaultInstance()).build();
      GetMembersResponse resp = stub.getMembers(request);
      // check if the response contains a valid leader
      if (resp != null && resp.getLeader().getMemberId() == 0) {
        return null;
      }
      return resp;
    } catch (Exception e) {
      logger.warn("failed to get member from pd server.", e);
    }
    return null;
  }

  synchronized boolean switchLeader(List<String> leaderURLs) {
    if (leaderURLs.isEmpty()) return false;
    String leaderUrlStr = leaderURLs.get(0);
    // TODO: Why not strip protocol info on server side since grpc does not need it
    if (leaderWrapper != null && leaderUrlStr.equals(leaderWrapper.getLeaderInfo())) {
      return true;
    }
    // switch leader
    return createLeaderWrapper(leaderUrlStr);
  }

  private synchronized boolean createLeaderWrapper(String leaderUrlStr) {
    try {
      URI newLeader = addrToUri(leaderUrlStr);
      leaderUrlStr = uriToAddr(newLeader);
      if (leaderWrapper != null && leaderUrlStr.equals(leaderWrapper.getLeaderInfo())) {
        return true;
      }

      // create new Leader
      ManagedChannel clientChannel = channelFactory.getChannel(leaderUrlStr, hostMapping);
      leaderWrapper =
          new LeaderWrapper(
              leaderUrlStr,
              PDGrpc.newBlockingStub(clientChannel),
              PDGrpc.newStub(clientChannel),
              System.nanoTime());
    } catch (IllegalArgumentException e) {
      logger.error("Error updating leader. " + leaderUrlStr, e);
      return false;
    }
    logger.info(String.format("Switched to new leader: %s", leaderWrapper));
    return true;
  }

  public void updateLeader() {
    for (URI url : this.pdAddrs) {
      // since resp is null, we need update leader's address by walking through all pd server.
      GetMembersResponse resp = getMembers(url);
      if (resp == null) {
        continue;
      }
      // if leader is switched, just return.
      if (switchLeader(resp.getLeader().getClientUrlsList())) {
        return;
      }
    }
    throw new TiClientInternalException(
        "already tried all address on file, but not leader found yet.");
  }

  public void updateTiFlashReplicaStatus() {
    ByteSequence prefix =
        ByteSequence.from(TIFLASH_TABLE_SYNC_PROGRESS_PATH, StandardCharsets.UTF_8);
    for (int i = 0; i < 5; i++) {
      CompletableFuture<GetResponse> resp;
      try {
        resp =
            etcdClient.getKVClient().get(prefix, GetOption.newBuilder().withPrefix(prefix).build());
      } catch (Exception e) {
        logger.info("get tiflash table replica sync progress failed, continue checking.", e);
        continue;
      }
      GetResponse getResp;
      try {
        getResp = resp.get();
      } catch (InterruptedException e) {
        Thread.currentThread().interrupt();
        continue;
      } catch (ExecutionException e) {
        throw new GrpcException("failed to update tiflash replica", e);
      }
      ConcurrentMap<Long, Double> progressMap = new ConcurrentHashMap<>();
      for (KeyValue kv : getResp.getKvs()) {
        long tableId;
        try {
          tableId =
              Long.parseLong(
                  kv.getKey().toString().substring(TIFLASH_TABLE_SYNC_PROGRESS_PATH.length()));
        } catch (Exception e) {
          logger.info(
              "invalid tiflash table replica sync progress key. key = " + kv.getKey().toString());
          continue;
        }
        double progress;
        try {
          progress = Double.parseDouble(kv.getValue().toString());
        } catch (Exception e) {
          logger.info(
              "invalid tiflash table replica sync progress value. value = "
                  + kv.getValue().toString());
          continue;
        }
        progressMap.put(tableId, progress);
      }
      tiflashReplicaMap = progressMap;
      break;
    }
  }

  public double getTiFlashReplicaProgress(long tableId) {
    return tiflashReplicaMap.getOrDefault(tableId, 0.0);
  }

  @Override
  protected PDBlockingStub getBlockingStub() {
    if (leaderWrapper == null) {
      throw new GrpcException("PDClient may not be initialized");
    }
    return leaderWrapper.getBlockingStub().withDeadlineAfter(getTimeout(), TimeUnit.MILLISECONDS);
  }

  @Override
  protected PDStub getAsyncStub() {
    if (leaderWrapper == null) {
      throw new GrpcException("PDClient may not be initialized");
    }
    return leaderWrapper.getAsyncStub().withDeadlineAfter(getTimeout(), TimeUnit.MILLISECONDS);
  }

  private void initCluster() {
    GetMembersResponse resp = null;
    List<URI> pdAddrs = getConf().getPdAddrs();
    this.pdAddrs = pdAddrs;
    this.etcdClient =
        Client.builder()
            .endpoints(pdAddrs)
            .executorService(
                Executors.newCachedThreadPool(
                    new ThreadFactoryBuilder()
                        .setNameFormat("etcd-conn-manager-pool-%d")
                        .setDaemon(true)
                        .build()))
            .build();
    this.hostMapping =
        Optional.ofNullable(getConf().getHostMapping())
            .orElseGet(() -> new DefaultHostMapping(this.etcdClient, conf.getNetworkMappingName()));
    for (URI u : pdAddrs) {
      resp = getMembers(u);
      if (resp != null) {
        break;
      }
      logger.info("Could not get leader member with pd: " + u);
    }
    checkNotNull(resp, "Failed to init client for PD cluster.");
    long clusterId = resp.getHeader().getClusterId();
    header = RequestHeader.newBuilder().setClusterId(clusterId).build();
    tsoReq = TsoRequest.newBuilder().setHeader(header).setCount(1).build();
    this.tiflashReplicaMap = new ConcurrentHashMap<>();
    createLeaderWrapper(resp.getLeader().getClientUrls(0));
    service =
        Executors.newSingleThreadScheduledExecutor(
            new ThreadFactoryBuilder()
                .setNameFormat("PDClient-update-leader-pool-%d")
                .setDaemon(true)
                .build());
    service.scheduleAtFixedRate(
        () -> {
          // Wrap this with a try catch block in case schedule update fails
          try {
            updateLeader();
          } catch (Exception e) {
            logger.warn("Update leader failed", e);
          }
        },
        1,
        1,
        TimeUnit.MINUTES);
    tiflashReplicaService =
        Executors.newSingleThreadScheduledExecutor(
            new ThreadFactoryBuilder()
                .setNameFormat("PDClient-tiflash-replica-pool-%d")
                .setDaemon(true)
                .build());
    tiflashReplicaService.scheduleAtFixedRate(
        this::updateTiFlashReplicaStatus, 10, 10, TimeUnit.SECONDS);
  }

  static class LeaderWrapper {
    private final String leaderInfo;
    private final PDBlockingStub blockingStub;
    private final PDStub asyncStub;
    private final long createTime;

    LeaderWrapper(
        String leaderInfo,
        PDGrpc.PDBlockingStub blockingStub,
        PDGrpc.PDStub asyncStub,
        long createTime) {
      this.leaderInfo = leaderInfo;
      this.blockingStub = blockingStub;
      this.asyncStub = asyncStub;
      this.createTime = createTime;
    }

    String getLeaderInfo() {
      return leaderInfo;
    }

    PDBlockingStub getBlockingStub() {
      return blockingStub;
    }

    PDStub getAsyncStub() {
      return asyncStub;
    }

    long getCreateTime() {
      return createTime;
    }

    @Override
    public String toString() {
      return "[leaderInfo: " + leaderInfo + "]";
    }
  }

  private Metapb.Region decodeRegion(Metapb.Region region) {
    boolean isRawRegion = getConf().getKvMode() == KVMode.RAW;
    Metapb.Region.Builder builder =
        Metapb.Region.newBuilder()
            .setId(region.getId())
            .setRegionEpoch(region.getRegionEpoch())
            .addAllPeers(region.getPeersList());

    if (region.getStartKey().isEmpty() || isRawRegion) {
      builder.setStartKey(region.getStartKey());
    } else {
      byte[] decodedStartKey = BytesCodec.readBytes(new CodecDataInput(region.getStartKey()));
      builder.setStartKey(ByteString.copyFrom(decodedStartKey));
    }

    if (region.getEndKey().isEmpty() || isRawRegion) {
      builder.setEndKey(region.getEndKey());
    } else {
      byte[] decodedEndKey = BytesCodec.readBytes(new CodecDataInput(region.getEndKey()));
      builder.setEndKey(ByteString.copyFrom(decodedEndKey));
    }

    return builder.build();
  }
}<|MERGE_RESOLUTION|>--- conflicted
+++ resolved
@@ -241,18 +241,7 @@
 
       GetRegionResponse resp =
           callWithRetry(backOffer, PDGrpc.getGetRegionMethod(), request, handler);
-<<<<<<< HEAD
       return new Pair<Metapb.Region, Metapb.Peer>(decodeRegion(resp.getRegion()), resp.getLeader());
-=======
-      return new TiRegion(
-          resp.getRegion(),
-          resp.getLeader(),
-          null,
-          conf.getIsolationLevel(),
-          conf.getCommandPriority(),
-          conf.getKvMode(),
-          conf.getReplicaSelector());
->>>>>>> c7dd5310
     } finally {
       requestTimer.observeDuration();
     }
@@ -264,19 +253,9 @@
     FutureObserver<Pair<Metapb.Region, Metapb.Peer>, GetRegionResponse> responseObserver =
         new FutureObserver<>(
             resp ->
-<<<<<<< HEAD
                 new Pair<Metapb.Region, Metapb.Peer>(
                     decodeRegion(resp.getRegion()), resp.getLeader()));
-=======
-                new TiRegion(
-                    resp.getRegion(),
-                    resp.getLeader(),
-                    null,
-                    conf.getIsolationLevel(),
-                    conf.getCommandPriority(),
-                    conf.getKvMode(),
-                    conf.getReplicaSelector()));
->>>>>>> c7dd5310
+
     Supplier<GetRegionRequest> request =
         () -> GetRegionRequest.newBuilder().setHeader(header).setRegionKey(key).build();
 
@@ -296,19 +275,7 @@
 
     GetRegionResponse resp =
         callWithRetry(backOffer, PDGrpc.getGetRegionByIDMethod(), request, handler);
-<<<<<<< HEAD
     return new Pair<Metapb.Region, Metapb.Peer>(decodeRegion(resp.getRegion()), resp.getLeader());
-=======
-    // Instead of using default leader instance, explicitly set no leader to null
-    return new TiRegion(
-        resp.getRegion(),
-        resp.getLeader(),
-        null,
-        conf.getIsolationLevel(),
-        conf.getCommandPriority(),
-        conf.getKvMode(),
-        conf.getReplicaSelector());
->>>>>>> c7dd5310
   }
 
   @Override
@@ -316,19 +283,8 @@
     FutureObserver<Pair<Metapb.Region, Metapb.Peer>, GetRegionResponse> responseObserver =
         new FutureObserver<>(
             resp ->
-<<<<<<< HEAD
                 new Pair<Metapb.Region, Metapb.Peer>(
                     decodeRegion(resp.getRegion()), resp.getLeader()));
-=======
-                new TiRegion(
-                    resp.getRegion(),
-                    resp.getLeader(),
-                    null,
-                    conf.getIsolationLevel(),
-                    conf.getCommandPriority(),
-                    conf.getKvMode(),
-                    conf.getReplicaSelector()));
->>>>>>> c7dd5310
 
     Supplier<GetRegionByIDRequest> request =
         () -> GetRegionByIDRequest.newBuilder().setHeader(header).setRegionId(id).build();
