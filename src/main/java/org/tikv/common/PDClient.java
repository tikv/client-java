/*
 * Copyright 2021 TiKV Project Authors.
 *
 * Licensed under the Apache License, Version 2.0 (the "License");
 * you may not use this file except in compliance with the License.
 * You may obtain a copy of the License at
 *
 * http://www.apache.org/licenses/LICENSE-2.0
 *
 * Unless required by applicable law or agreed to in writing, software
 * distributed under the License is distributed on an "AS IS" BASIS,
 * WITHOUT WARRANTIES OR CONDITIONS OF ANY KIND, either express or implied.
 * See the License for the specific language governing permissions and
 * limitations under the License.
 *
 */

package org.tikv.common;

import static com.google.common.base.Preconditions.checkNotNull;
import static org.tikv.common.operation.PDErrorHandler.getRegionResponseErrorExtractor;
import static org.tikv.common.pd.PDError.buildFromPdpbError;
import static org.tikv.common.pd.PDUtils.addrToUri;
import static org.tikv.common.pd.PDUtils.uriToAddr;

import com.fasterxml.jackson.core.type.TypeReference;
import com.fasterxml.jackson.databind.ObjectMapper;
import com.fasterxml.jackson.databind.json.JsonMapper;
import com.google.common.annotations.VisibleForTesting;
import com.google.common.util.concurrent.ThreadFactoryBuilder;
import com.google.protobuf.ByteString;
import io.etcd.jetcd.ByteSequence;
import io.etcd.jetcd.Client;
import io.etcd.jetcd.KeyValue;
import io.etcd.jetcd.kv.GetResponse;
import io.etcd.jetcd.options.GetOption;
import io.grpc.ManagedChannel;
import io.grpc.Metadata;
import io.grpc.stub.MetadataUtils;
import io.prometheus.client.Histogram;
import java.net.URI;
import java.net.URL;
import java.nio.charset.StandardCharsets;
import java.util.ArrayList;
import java.util.Collections;
import java.util.HashMap;
import java.util.List;
import java.util.Optional;
import java.util.concurrent.CompletableFuture;
import java.util.concurrent.ConcurrentHashMap;
import java.util.concurrent.ConcurrentMap;
import java.util.concurrent.ExecutionException;
import java.util.concurrent.ExecutorService;
import java.util.concurrent.Executors;
import java.util.concurrent.RejectedExecutionException;
import java.util.concurrent.ScheduledExecutorService;
import java.util.concurrent.TimeUnit;
import java.util.concurrent.atomic.AtomicBoolean;
import java.util.function.Supplier;
import java.util.stream.Collectors;
import org.apache.http.client.methods.CloseableHttpResponse;
import org.apache.http.client.methods.HttpPost;
import org.apache.http.entity.ByteArrayEntity;
import org.apache.http.impl.client.CloseableHttpClient;
import org.apache.http.impl.client.HttpClients;
import org.slf4j.Logger;
import org.slf4j.LoggerFactory;
import org.tikv.common.apiversion.RequestKeyCodec;
import org.tikv.common.codec.KeyUtils;
import org.tikv.common.exception.GrpcException;
import org.tikv.common.exception.TiClientInternalException;
import org.tikv.common.meta.TiTimestamp;
import org.tikv.common.operation.NoopHandler;
import org.tikv.common.operation.PDErrorHandler;
import org.tikv.common.util.BackOffFunction.BackOffFuncType;
import org.tikv.common.util.BackOffer;
import org.tikv.common.util.ChannelFactory;
import org.tikv.common.util.ConcreteBackOffer;
import org.tikv.common.util.HistogramUtils;
import org.tikv.common.util.Pair;
import org.tikv.kvproto.Metapb;
import org.tikv.kvproto.Metapb.Store;
import org.tikv.kvproto.PDGrpc;
import org.tikv.kvproto.PDGrpc.PDBlockingStub;
import org.tikv.kvproto.PDGrpc.PDFutureStub;
import org.tikv.kvproto.Pdpb;
import org.tikv.kvproto.Pdpb.Error;
import org.tikv.kvproto.Pdpb.ErrorType;
import org.tikv.kvproto.Pdpb.GetAllStoresRequest;
import org.tikv.kvproto.Pdpb.GetMembersRequest;
import org.tikv.kvproto.Pdpb.GetMembersResponse;
import org.tikv.kvproto.Pdpb.GetOperatorRequest;
import org.tikv.kvproto.Pdpb.GetOperatorResponse;
import org.tikv.kvproto.Pdpb.GetRegionByIDRequest;
import org.tikv.kvproto.Pdpb.GetRegionRequest;
import org.tikv.kvproto.Pdpb.GetRegionResponse;
import org.tikv.kvproto.Pdpb.GetStoreRequest;
import org.tikv.kvproto.Pdpb.GetStoreResponse;
import org.tikv.kvproto.Pdpb.OperatorStatus;
import org.tikv.kvproto.Pdpb.RequestHeader;
import org.tikv.kvproto.Pdpb.ResponseHeader;
import org.tikv.kvproto.Pdpb.ScatterRegionRequest;
import org.tikv.kvproto.Pdpb.ScatterRegionResponse;
import org.tikv.kvproto.Pdpb.Timestamp;
import org.tikv.kvproto.Pdpb.TsoRequest;
import org.tikv.kvproto.Pdpb.TsoResponse;

public class PDClient extends AbstractGRPCClient<PDBlockingStub, PDFutureStub>
    implements ReadOnlyPDClient {
  private static final String TIFLASH_TABLE_SYNC_PROGRESS_PATH = "/tiflash/table/sync";
  private static final long MIN_TRY_UPDATE_DURATION = 50;
  private static final int PAUSE_CHECKER_TIMEOUT = 300; // in seconds
  private static final int KEEP_CHECKER_PAUSE_PERIOD = PAUSE_CHECKER_TIMEOUT / 5; // in seconds
  private static final Logger logger = LoggerFactory.getLogger(PDClient.class);

  private final RequestKeyCodec codec;
  private RequestHeader header;
  private TsoRequest tsoReq;
  private volatile PDClientWrapper pdClientWrapper;
  private ScheduledExecutorService service;
  private ScheduledExecutorService tiflashReplicaService;
  private final HashMap<PDChecker, ScheduledExecutorService> pauseCheckerService = new HashMap<>();
  private List<URI> pdAddrs;
  private Client etcdClient;
  private ConcurrentMap<Long, Double> tiflashReplicaMap;
  private HostMapping hostMapping;
  private long lastUpdateLeaderTime;
  private final ExecutorService updateLeaderService = Executors.newSingleThreadExecutor();
  private final AtomicBoolean updateLeaderNotify = new AtomicBoolean();

  public static final Histogram PD_GET_REGION_BY_KEY_REQUEST_LATENCY =
      HistogramUtils.buildDuration()
          .name("client_java_pd_get_region_by_requests_latency")
          .help("pd getRegionByKey request latency.")
          .labelNames("cluster")
          .register();

  private PDClient(TiConfiguration conf, RequestKeyCodec codec, ChannelFactory channelFactory) {
    super(conf, channelFactory);
    initCluster();
    this.codec = codec;
    this.blockingStub = getBlockingStub();
    this.asyncStub = getAsyncStub();
  }

  public static ReadOnlyPDClient create(
      TiConfiguration conf, RequestKeyCodec codec, ChannelFactory channelFactory) {
    return createRaw(conf, codec, channelFactory);
  }

  static PDClient createRaw(
      TiConfiguration conf, RequestKeyCodec codec, ChannelFactory channelFactory) {
    return new PDClient(conf, codec, channelFactory);
  }

  public HostMapping getHostMapping() {
    return hostMapping;
  }

  @Override
  public TiTimestamp getTimestamp(BackOffer backOffer) {
    Supplier<TsoRequest> request = () -> tsoReq;

    PDErrorHandler<TsoResponse> handler =
        new PDErrorHandler<>(
            r -> r.getHeader().hasError() ? buildFromPdpbError(r.getHeader().getError()) : null,
            this);

    TsoResponse resp = callWithRetry(backOffer, PDGrpc.getTsoMethod(), request, handler);
    Timestamp timestamp = resp.getTimestamp();
    return new TiTimestamp(timestamp.getPhysical(), timestamp.getLogical());
  }

  public synchronized void keepPauseChecker(PDChecker checker) {
    if (!this.pauseCheckerService.containsKey(checker)) {
      ScheduledExecutorService newService =
          Executors.newSingleThreadScheduledExecutor(
              new ThreadFactoryBuilder()
                  .setNameFormat(String.format("PDClient-pause-%s-pool-%%d", checker.name()))
                  .setDaemon(true)
                  .build());
      newService.scheduleAtFixedRate(
          () -> pauseChecker(checker, PAUSE_CHECKER_TIMEOUT),
          0,
          KEEP_CHECKER_PAUSE_PERIOD,
          TimeUnit.SECONDS);
      this.pauseCheckerService.put(checker, newService);
    }
  }

  public synchronized void stopKeepPauseChecker(PDChecker checker) {
    if (this.pauseCheckerService.containsKey(checker)) {
      this.pauseCheckerService.get(checker).shutdown();
      this.pauseCheckerService.remove(checker);
    }
  }

  public void resumeChecker(PDChecker checker) {
    pauseChecker(checker, 0);
  }

  private void pauseChecker(PDChecker checker, int timeout) {
    String verb = timeout == 0 ? "resume" : "pause";
    URI url = pdAddrs.get(0);
    String api = url.toString() + "/pd/api/v1/checker/" + checker.apiName();
    HashMap<String, Integer> arguments = new HashMap<>();
    arguments.put("delay", timeout);
    try (CloseableHttpClient client = HttpClients.createDefault()) {
      JsonMapper jsonMapper = new JsonMapper();
      byte[] body = jsonMapper.writeValueAsBytes(arguments);
      HttpPost post = new HttpPost(api);
      post.setEntity(new ByteArrayEntity(body));
      try (CloseableHttpResponse resp = client.execute(post)) {
        if (resp.getStatusLine().getStatusCode() != 200) {
          logger.error("failed to {} checker.", verb);
        }
        logger.info("checker {} {}d", checker.apiName(), verb);
      }
    } catch (Exception e) {
      logger.error(String.format("failed to %s checker.", verb), e);
    }
  }

  public Boolean isCheckerPaused(PDChecker checker) {
    URI url = pdAddrs.get(0);
    String api = url.toString() + "/pd/api/v1/checker/" + checker.apiName();
    try {
      ObjectMapper mapper = new ObjectMapper();
      HashMap<String, Boolean> status =
          mapper.readValue(new URL(api), new TypeReference<HashMap<String, Boolean>>() {});
      return status.get("paused");
    } catch (Exception e) {
      logger.error(String.format("failed to get %s checker status.", checker.apiName()), e);
      return null;
    }
  }

  /**
   * Sends request to pd to scatter region.
   *
   * @param region represents a region info
   */
  void scatterRegion(Metapb.Region region, BackOffer backOffer) {
    Supplier<ScatterRegionRequest> request =
        () ->
            ScatterRegionRequest.newBuilder().setHeader(header).setRegionId(region.getId()).build();

    PDErrorHandler<ScatterRegionResponse> handler =
        new PDErrorHandler<>(
            r -> r.getHeader().hasError() ? buildFromPdpbError(r.getHeader().getError()) : null,
            this);

    ScatterRegionResponse resp =
        callWithRetry(backOffer, PDGrpc.getScatterRegionMethod(), request, handler);
    // TODO: maybe we should retry here, need dig into pd's codebase.
    if (resp.hasHeader() && resp.getHeader().hasError()) {
      throw new TiClientInternalException(
          String.format("failed to scatter region because %s", resp.getHeader().getError()));
    }
  }

  /**
   * wait scatter region until finish
   *
   * @param region
   */
  void waitScatterRegionFinish(Metapb.Region region, BackOffer backOffer) {
    for (; ; ) {
      GetOperatorResponse resp = getOperator(region.getId());
      if (resp != null) {
        if (isScatterRegionFinish(resp)) {
          logger.info(String.format("wait scatter region on %d is finished", region.getId()));
          return;
        } else {
          backOffer.doBackOff(
              BackOffFuncType.BoRegionMiss, new GrpcException("waiting scatter region"));
          logger.info(
              String.format(
                  "wait scatter region %d at key %s is %s",
                  region.getId(),
                  KeyUtils.formatBytes(resp.getDesc().toByteArray()),
                  resp.getStatus()));
        }
      }
    }
  }

  private GetOperatorResponse getOperator(long regionId) {
    Supplier<GetOperatorRequest> request =
        () -> GetOperatorRequest.newBuilder().setHeader(header).setRegionId(regionId).build();
    // get operator no need to handle error and no need back offer.
    return callWithRetry(
        ConcreteBackOffer.newCustomBackOff(0, getClusterId()),
        PDGrpc.getGetOperatorMethod(),
        request,
        new NoopHandler<>());
  }

  private boolean isScatterRegionFinish(GetOperatorResponse resp) {
    // If the current operator of region is not `scatter-region`, we could assume
    // that `scatter-operator` has finished or timeout.
    boolean finished =
        !resp.getDesc().equals(ByteString.copyFromUtf8("scatter-region"))
            || resp.getStatus() != OperatorStatus.RUNNING;

    if (resp.hasHeader()) {
      ResponseHeader header = resp.getHeader();
      if (header.hasError()) {
        Error error = header.getError();
        // heartbeat may not send to PD
        if (error.getType() == ErrorType.REGION_NOT_FOUND) {
          finished = true;
        }
      }
    }
    return finished;
  }

  @Override
  public Pair<Metapb.Region, Metapb.Peer> getRegionByKey(BackOffer backOffer, ByteString key) {
    Histogram.Timer requestTimer =
        PD_GET_REGION_BY_KEY_REQUEST_LATENCY.labels(getClusterId().toString()).startTimer();
    try {
      Supplier<GetRegionRequest> request =
          () ->
              GetRegionRequest.newBuilder()
                  .setHeader(header)
                  .setRegionKey(codec.encodePdQuery(key))
                  .build();

      PDErrorHandler<GetRegionResponse> handler =
          new PDErrorHandler<>(getRegionResponseErrorExtractor, this);

      GetRegionResponse resp =
          callWithRetry(backOffer, PDGrpc.getGetRegionMethod(), request, handler);
      return new Pair<>(codec.decodeRegion(resp.getRegion()), resp.getLeader());
    } finally {
      requestTimer.observeDuration();
    }
  }

  @Override
  public Pair<Metapb.Region, Metapb.Peer> getRegionByID(BackOffer backOffer, long id) {
    Supplier<GetRegionByIDRequest> request =
        () -> GetRegionByIDRequest.newBuilder().setHeader(header).setRegionId(id).build();
    PDErrorHandler<GetRegionResponse> handler =
        new PDErrorHandler<>(getRegionResponseErrorExtractor, this);

    GetRegionResponse resp =
        callWithRetry(backOffer, PDGrpc.getGetRegionByIDMethod(), request, handler);
    return new Pair<Metapb.Region, Metapb.Peer>(
        codec.decodeRegion(resp.getRegion()), resp.getLeader());
  }

  @Override
  public List<Pdpb.Region> scanRegions(
      BackOffer backOffer, ByteString startKey, ByteString endKey, int limit) {
    // no need to backoff because ScanRegions is just for optimization
    // introduce a warm-up timeout for ScanRegions requests
    PDGrpc.PDBlockingStub stub =
        getBlockingStub().withDeadlineAfter(conf.getWarmUpTimeout(), TimeUnit.MILLISECONDS);
    Pair<ByteString, ByteString> range = codec.encodePdQueryRange(startKey, endKey);
    Pdpb.ScanRegionsRequest request =
        Pdpb.ScanRegionsRequest.newBuilder()
            .setHeader(header)
            .setStartKey(range.first)
            .setEndKey(range.second)
            .setLimit(limit)
            .build();
    Pdpb.ScanRegionsResponse resp = stub.scanRegions(request);
    if (resp == null) {
      return null;
    }

    return codec.decodePdRegions(resp.getRegionsList());
  }

  private Supplier<GetStoreRequest> buildGetStoreReq(long storeId) {
    return () -> GetStoreRequest.newBuilder().setHeader(header).setStoreId(storeId).build();
  }

  private Supplier<GetAllStoresRequest> buildGetAllStoresReq() {
    return () -> GetAllStoresRequest.newBuilder().setHeader(header).build();
  }

  private <T> PDErrorHandler<GetStoreResponse> buildPDErrorHandler() {
    return new PDErrorHandler<>(
        r -> r.getHeader().hasError() ? buildFromPdpbError(r.getHeader().getError()) : null, this);
  }

  @Override
  public Store getStore(BackOffer backOffer, long storeId) {
    GetStoreResponse resp =
        callWithRetry(
            backOffer,
            PDGrpc.getGetStoreMethod(),
            buildGetStoreReq(storeId),
            buildPDErrorHandler());
    if (resp != null) {
      return resp.getStore();
    }
    return null;
  }

  @Override
  public List<Store> getAllStores(BackOffer backOffer) {
    return callWithRetry(
            backOffer,
            PDGrpc.getGetAllStoresMethod(),
            buildGetAllStoresReq(),
            new PDErrorHandler<>(
                r -> r.getHeader().hasError() ? buildFromPdpbError(r.getHeader().getError()) : null,
                this))
        .getStoresList();
  }

  @Override
  public TiConfiguration.ReplicaRead getReplicaRead() {
    return conf.getReplicaRead();
  }

  @Override
  public void close() throws InterruptedException {
    etcdClient.close();
    if (service != null) {
      service.shutdownNow();
    }
    if (tiflashReplicaService != null) {
      tiflashReplicaService.shutdownNow();
    }
    if (channelFactory != null) {
      channelFactory.close();
    }

    updateLeaderService.shutdownNow();
  }

  @VisibleForTesting
  RequestHeader getHeader() {
    return header;
  }

  @VisibleForTesting
  PDClientWrapper getPdClientWrapper() {
    return pdClientWrapper;
  }

  private GetMembersResponse doGetMembers(BackOffer backOffer, URI uri) {
    while (true) {
      backOffer.checkTimeout();

      try {
        ManagedChannel probChan = channelFactory.getChannel(uriToAddr(uri), hostMapping);
        PDGrpc.PDBlockingStub stub =
            PDGrpc.newBlockingStub(probChan).withDeadlineAfter(getTimeout(), TimeUnit.MILLISECONDS);
        GetMembersRequest request =
            GetMembersRequest.newBuilder().setHeader(RequestHeader.getDefaultInstance()).build();
        GetMembersResponse resp = stub.getMembers(request);
        // check if the response contains a valid leader
        if (resp != null && resp.getLeader().getMemberId() == 0) {
          return null;
        }
        return resp;
      } catch (Exception e) {
        logger.warn(
            "failed to get member from pd server from {}, caused by: {}", uri, e.getMessage());
        backOffer.doBackOff(BackOffFuncType.BoPDRPC, e);
      }
    }
  }

  private GetMembersResponse getMembers(BackOffer backOffer, URI uri) {
<<<<<<< HEAD
    return doGetMembers(backOffer, uri);
=======
    try {
      return doGetMembers(backOffer, uri);
    } catch (Exception e) {
      return null;
    }
>>>>>>> 87a5c417
  }

  // return whether the leader has changed to target address `leaderUrlStr`.
  synchronized boolean trySwitchLeader(String leaderUrlStr) {
    if (pdClientWrapper != null) {
      if (leaderUrlStr.equals(pdClientWrapper.getLeaderInfo())) {
        // The message to leader is not forwarded by follower.
        if (leaderUrlStr.equals(pdClientWrapper.getStoreAddress())) {
          return true;
        }
      }
      // If leader has transferred to another member, we can create another leaderWrapper.
    }
    // switch leader
    return createLeaderClientWrapper(leaderUrlStr);
  }

  private synchronized boolean createLeaderClientWrapper(String leaderUrlStr) {
    try {
      // create new Leader
      ManagedChannel clientChannel = channelFactory.getChannel(leaderUrlStr, hostMapping);
      pdClientWrapper =
          new PDClientWrapper(leaderUrlStr, leaderUrlStr, clientChannel, System.nanoTime());
      timeout = conf.getTimeout();
    } catch (IllegalArgumentException e) {
      return false;
    }
    logger.info(String.format("Switched to new leader: %s", pdClientWrapper));
    return true;
  }

  synchronized boolean createFollowerClientWrapper(
      BackOffer backOffer, String followerUrlStr, String leaderUrls) {
    // TODO: Why not strip protocol info on server side since grpc does not need it

    try {
      if (!checkHealth(backOffer, followerUrlStr, hostMapping)) {
        return false;
      }

      // create new Leader
      ManagedChannel channel = channelFactory.getChannel(followerUrlStr, hostMapping);
      pdClientWrapper = new PDClientWrapper(leaderUrls, followerUrlStr, channel, System.nanoTime());
      timeout = conf.getForwardTimeout();
    } catch (IllegalArgumentException e) {
      return false;
    }
    logger.info(String.format("Switched to new leader by follower forward: %s", pdClientWrapper));
    return true;
  }

  public void tryUpdateLeaderOrForwardFollower() {
    if (updateLeaderNotify.compareAndSet(false, true)) {
      try {
<<<<<<< HEAD
        BackOffer backOffer = defaultBackOffer();
        updateLeaderService.submit(
            () -> {
              try {
                updateLeaderOrForwardFollower(backOffer);
              } finally {
                updateLeaderNotify.set(false);
=======
        updateLeaderService.submit(
            () -> {
              try {
                updateLeaderOrForwardFollower();
              } catch (Exception e) {
                logger.info("update leader or forward follower failed", e);
                throw e;
              } finally {
                updateLeaderNotify.set(false);
                logger.info("updating leader finish");
>>>>>>> 87a5c417
              }
            });
      } catch (RejectedExecutionException e) {
        logger.error("PDClient is shutdown", e);
        updateLeaderNotify.set(false);
      }
    }
  }

<<<<<<< HEAD
  private synchronized void updateLeaderOrForwardFollower(BackOffer backOffer) {
=======
  private synchronized void updateLeaderOrForwardFollower() {
    logger.warn("updating leader or forward follower");
>>>>>>> 87a5c417
    if (System.currentTimeMillis() - lastUpdateLeaderTime < MIN_TRY_UPDATE_DURATION) {
      return;
    }
    for (URI url : this.pdAddrs) {
      BackOffer backOffer = this.probeBackOffer();
      // since resp is null, we need update leader's address by walking through all pd server.
      GetMembersResponse resp = getMembers(backOffer, url);
      if (resp == null) {
        continue;
      }
      if (resp.getLeader().getClientUrlsList().isEmpty()) {
        continue;
      }

      String leaderUrlStr = resp.getLeader().getClientUrlsList().get(0);
      leaderUrlStr = uriToAddr(addrToUri(leaderUrlStr));

      // if leader is switched, just return.
      if (checkHealth(backOffer, leaderUrlStr, hostMapping)
          && createLeaderClientWrapper(leaderUrlStr)) {
        lastUpdateLeaderTime = System.currentTimeMillis();
        return;
      }

      if (!conf.getEnableGrpcForward()) {
        continue;
      }

      logger.info(String.format("can not switch to new leader, try follower forward"));
      List<Pdpb.Member> members = resp.getMembersList();

      // If we have not used follower forward, try the first follower.
      boolean hasReachNextMember =
          pdClientWrapper != null && pdClientWrapper.getStoreAddress().equals(leaderUrlStr);

      for (int i = 0; i < members.size() * 2; i++) {
        Pdpb.Member member = members.get(i % members.size());
        if (member.getMemberId() == resp.getLeader().getMemberId()) {
          continue;
        }
        String followerUrlStr = member.getClientUrlsList().get(0);
        followerUrlStr = uriToAddr(addrToUri(followerUrlStr));
        if (pdClientWrapper != null && pdClientWrapper.getStoreAddress().equals(followerUrlStr)) {
          hasReachNextMember = true;
          continue;
        }
        if (hasReachNextMember
            && createFollowerClientWrapper(backOffer, followerUrlStr, leaderUrlStr)) {
          logger.warn(
              String.format("forward request to pd [%s] by pd [%s]", leaderUrlStr, followerUrlStr));
          return;
        }
      }
    }
    lastUpdateLeaderTime = System.currentTimeMillis();
    if (pdClientWrapper == null) {
      throw new TiClientInternalException(
          "already tried all address on file, but not leader found yet.");
    }
  }

  public void tryUpdateLeader() {
    logger.info("try update leader");
    for (URI url : this.pdAddrs) {
<<<<<<< HEAD
      BackOffer backOffer = defaultBackOffer();
=======
      BackOffer backOffer = this.probeBackOffer();
>>>>>>> 87a5c417
      // since resp is null, we need update leader's address by walking through all pd server.
      GetMembersResponse resp = getMembers(backOffer, url);
      if (resp == null) {
        continue;
      }
      List<URI> urls =
          resp.getMembersList()
              .stream()
              .map(mem -> addrToUri(mem.getClientUrls(0)))
              .collect(Collectors.toList());
      String leaderUrlStr = resp.getLeader().getClientUrlsList().get(0);
      leaderUrlStr = uriToAddr(addrToUri(leaderUrlStr));

      // If leader is not change but becomes available, we can cancel follower forward.
      if (checkHealth(backOffer, leaderUrlStr, hostMapping) && trySwitchLeader(leaderUrlStr)) {
        if (!urls.equals(this.pdAddrs)) {
          tryUpdateMembers(urls);
        }
        return;
      }
    }
    lastUpdateLeaderTime = System.currentTimeMillis();
    if (pdClientWrapper == null) {
      throw new TiClientInternalException(
          "already tried all address on file, but not leader found yet.");
    }
  }

  private synchronized void tryUpdateMembers(List<URI> members) {
    this.pdAddrs = members;
  }

  public void updateTiFlashReplicaStatus() {
    ByteSequence prefix =
        ByteSequence.from(TIFLASH_TABLE_SYNC_PROGRESS_PATH, StandardCharsets.UTF_8);
    for (int i = 0; i < 5; i++) {
      CompletableFuture<GetResponse> resp;
      try {
        resp =
            etcdClient.getKVClient().get(prefix, GetOption.newBuilder().withPrefix(prefix).build());
      } catch (Exception e) {
        logger.info("get tiflash table replica sync progress failed, continue checking.", e);
        continue;
      }
      GetResponse getResp;
      try {
        getResp = resp.get();
      } catch (InterruptedException e) {
        Thread.currentThread().interrupt();
        continue;
      } catch (ExecutionException e) {
        throw new GrpcException("failed to update tiflash replica", e);
      }
      ConcurrentMap<Long, Double> progressMap = new ConcurrentHashMap<>();
      for (KeyValue kv : getResp.getKvs()) {
        long tableId;
        try {
          tableId =
              Long.parseLong(
                  kv.getKey().toString().substring(TIFLASH_TABLE_SYNC_PROGRESS_PATH.length()));
        } catch (Exception e) {
          logger.info(
              "invalid tiflash table replica sync progress key. key = " + kv.getKey().toString());
          continue;
        }
        double progress;
        try {
          progress = Double.parseDouble(kv.getValue().toString());
        } catch (Exception e) {
          logger.info(
              "invalid tiflash table replica sync progress value. value = "
                  + kv.getValue().toString());
          continue;
        }
        progressMap.put(tableId, progress);
      }
      tiflashReplicaMap = progressMap;
      break;
    }
  }

  public double getTiFlashReplicaProgress(long tableId) {
    return tiflashReplicaMap.getOrDefault(tableId, 0.0);
  }

  @Override
  protected PDBlockingStub getBlockingStub() {
    if (pdClientWrapper == null) {
      throw new GrpcException("PDClient may not be initialized");
    }
    return pdClientWrapper.getBlockingStub().withDeadlineAfter(getTimeout(), TimeUnit.MILLISECONDS);
  }

  @Override
  protected PDFutureStub getAsyncStub() {
    if (pdClientWrapper == null) {
      throw new GrpcException("PDClient may not be initialized");
    }
    return pdClientWrapper.getAsyncStub().withDeadlineAfter(getTimeout(), TimeUnit.MILLISECONDS);
  }

  private void initCluster() {
    logger.info("init cluster: start");
    GetMembersResponse resp = null;
    List<URI> pdAddrs = new ArrayList<>(getConf().getPdAddrs());
    // shuffle PD addresses so that clients call getMembers from different PD
    Collections.shuffle(pdAddrs);
    this.pdAddrs = pdAddrs;
    this.etcdClient =
        Client.builder()
            .endpoints(pdAddrs)
            .executorService(
                Executors.newCachedThreadPool(
                    new ThreadFactoryBuilder()
                        .setNameFormat("etcd-conn-manager-pool-%d")
                        .setDaemon(true)
                        .build()))
            .build();
    logger.info("init host mapping: start");
    this.hostMapping =
        Optional.ofNullable(getConf().getHostMapping())
            .orElseGet(() -> new DefaultHostMapping(this.etcdClient, conf.getNetworkMappingName()));
    logger.info("init host mapping: end");
    // The first request may cost too much latency
    long originTimeout = this.timeout;
    this.timeout = conf.getPdFirstGetMemberTimeout();
    for (URI u : pdAddrs) {
      logger.info("get members with pd " + u + ": start");
      resp = getMembers(defaultBackOffer(), u);
      logger.info("get members with pd " + u + ": end");
      if (resp != null) {
        break;
      }
    }
    if (resp == null) {
      logger.error("Could not get leader member with: " + pdAddrs);
    }

    this.timeout = originTimeout;
    checkNotNull(resp, "Failed to init client for PD cluster.");
    long clusterId = resp.getHeader().getClusterId();
    header = RequestHeader.newBuilder().setClusterId(clusterId).build();
    tsoReq = TsoRequest.newBuilder().setHeader(header).setCount(1).build();
    this.tiflashReplicaMap = new ConcurrentHashMap<>();
    this.pdAddrs =
        resp.getMembersList()
            .stream()
            .map(mem -> addrToUri(mem.getClientUrls(0)))
            .collect(Collectors.toList());
    logger.info("init cluster with address: " + this.pdAddrs);

    String leaderUrlStr = resp.getLeader().getClientUrls(0);
    leaderUrlStr = uriToAddr(addrToUri(leaderUrlStr));
    logger.info("createLeaderClientWrapper with leader " + leaderUrlStr + ": start");
    createLeaderClientWrapper(leaderUrlStr);
    logger.info("createLeaderClientWrapper with leader " + leaderUrlStr + ": end");
    service =
        Executors.newSingleThreadScheduledExecutor(
            new ThreadFactoryBuilder()
                .setNameFormat("PDClient-update-leader-pool-%d")
                .setDaemon(true)
                .build());
    service.scheduleAtFixedRate(
        () -> {
          // Wrap this with a try catch block in case schedule update fails
          try {
            tryUpdateLeader();
          } catch (Exception e) {
            logger.warn("Update leader failed", e);
          }
        },
        10,
        10,
        TimeUnit.SECONDS);
    if (conf.isTiFlashEnabled()) {
      tiflashReplicaService =
          Executors.newSingleThreadScheduledExecutor(
              new ThreadFactoryBuilder()
                  .setNameFormat("PDClient-tiflash-replica-pool-%d")
                  .setDaemon(true)
                  .build());
      tiflashReplicaService.scheduleAtFixedRate(
          this::updateTiFlashReplicaStatus, 10, 10, TimeUnit.SECONDS);
    }
    logger.info("init cluster: finish");
  }

  static class PDClientWrapper {
    private final String leaderInfo;
    private final PDBlockingStub blockingStub;
    private final PDFutureStub asyncStub;
    private final long createTime;
    private final String storeAddress;

    PDClientWrapper(
        String leaderInfo, String storeAddress, ManagedChannel clientChannel, long createTime) {
      if (!storeAddress.equals(leaderInfo)) {
        Metadata header = new Metadata();
        header.put(TiConfiguration.PD_FORWARD_META_DATA_KEY, addrToUri(leaderInfo).toString());
        this.blockingStub =
            MetadataUtils.attachHeaders(PDGrpc.newBlockingStub(clientChannel), header);
        this.asyncStub = MetadataUtils.attachHeaders(PDGrpc.newFutureStub(clientChannel), header);
      } else {
        this.blockingStub = PDGrpc.newBlockingStub(clientChannel);
        this.asyncStub = PDGrpc.newFutureStub(clientChannel);
      }
      this.leaderInfo = leaderInfo;
      this.storeAddress = storeAddress;
      this.createTime = createTime;
    }

    String getLeaderInfo() {
      return leaderInfo;
    }

    String getStoreAddress() {
      return storeAddress;
    }

    PDBlockingStub getBlockingStub() {
      return blockingStub;
    }

    PDFutureStub getAsyncStub() {
      return asyncStub;
    }

    long getCreateTime() {
      return createTime;
    }

    @Override
    public String toString() {
      return "[leaderInfo: " + leaderInfo + ", storeAddress: " + storeAddress + "]";
    }
  }

  public Long getClusterId() {
    return header.getClusterId();
  }

  public List<URI> getPdAddrs() {
    return pdAddrs;
  }

  public RequestKeyCodec getCodec() {
    return codec;
  }

  private static BackOffer defaultBackOffer() {
    return ConcreteBackOffer.newCustomBackOff(BackOffer.PD_INFO_BACKOFF);
  }
<<<<<<< HEAD
=======

  private BackOffer probeBackOffer() {
    int maxSleep = (int) getTimeout() * 2;
    return ConcreteBackOffer.newCustomBackOff(maxSleep);
  }
>>>>>>> 87a5c417
}<|MERGE_RESOLUTION|>--- conflicted
+++ resolved
@@ -470,15 +470,11 @@
   }
 
   private GetMembersResponse getMembers(BackOffer backOffer, URI uri) {
-<<<<<<< HEAD
-    return doGetMembers(backOffer, uri);
-=======
     try {
       return doGetMembers(backOffer, uri);
     } catch (Exception e) {
       return null;
     }
->>>>>>> 87a5c417
   }
 
   // return whether the leader has changed to target address `leaderUrlStr`.
@@ -533,15 +529,6 @@
   public void tryUpdateLeaderOrForwardFollower() {
     if (updateLeaderNotify.compareAndSet(false, true)) {
       try {
-<<<<<<< HEAD
-        BackOffer backOffer = defaultBackOffer();
-        updateLeaderService.submit(
-            () -> {
-              try {
-                updateLeaderOrForwardFollower(backOffer);
-              } finally {
-                updateLeaderNotify.set(false);
-=======
         updateLeaderService.submit(
             () -> {
               try {
@@ -552,7 +539,6 @@
               } finally {
                 updateLeaderNotify.set(false);
                 logger.info("updating leader finish");
->>>>>>> 87a5c417
               }
             });
       } catch (RejectedExecutionException e) {
@@ -562,12 +548,8 @@
     }
   }
 
-<<<<<<< HEAD
-  private synchronized void updateLeaderOrForwardFollower(BackOffer backOffer) {
-=======
   private synchronized void updateLeaderOrForwardFollower() {
     logger.warn("updating leader or forward follower");
->>>>>>> 87a5c417
     if (System.currentTimeMillis() - lastUpdateLeaderTime < MIN_TRY_UPDATE_DURATION) {
       return;
     }
@@ -632,11 +614,7 @@
   public void tryUpdateLeader() {
     logger.info("try update leader");
     for (URI url : this.pdAddrs) {
-<<<<<<< HEAD
-      BackOffer backOffer = defaultBackOffer();
-=======
       BackOffer backOffer = this.probeBackOffer();
->>>>>>> 87a5c417
       // since resp is null, we need update leader's address by walking through all pd server.
       GetMembersResponse resp = getMembers(backOffer, url);
       if (resp == null) {
@@ -889,12 +867,9 @@
   private static BackOffer defaultBackOffer() {
     return ConcreteBackOffer.newCustomBackOff(BackOffer.PD_INFO_BACKOFF);
   }
-<<<<<<< HEAD
-=======
 
   private BackOffer probeBackOffer() {
     int maxSleep = (int) getTimeout() * 2;
     return ConcreteBackOffer.newCustomBackOff(maxSleep);
   }
->>>>>>> 87a5c417
 }