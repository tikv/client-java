--- conflicted
+++ resolved
@@ -73,13 +73,9 @@
     if (warmed.compareAndSet(false, true)) {
       try {
         logger.info("Warming up SmartRawKVClient");
-<<<<<<< HEAD
+        client.get(ByteString.EMPTY);
         client.put(ByteString.EMPTY, ByteString.EMPTY);
-        client.get(ByteString.EMPTY);
         client.putIfAbsent(ByteString.EMPTY, ByteString.EMPTY);
-=======
-        client.get(ByteString.EMPTY);
->>>>>>> 8dcd2c14
       } catch (final TiKVException ignored) {
       }
     }
