--- conflicted
+++ resolved
@@ -73,11 +73,7 @@
 import org.tikv.kvproto.Kvrpcpb.KvPair;
 
 public class RawKVClient implements RawKVClientBase {
-<<<<<<< HEAD
   private final Long clusterId;
-=======
-  private final long clusterId;
->>>>>>> 7a4904e2
   private final List<URI> pdAddresses;
   private final TiSession tiSession;
   private final RegionStoreClientBuilder clientBuilder;
@@ -310,14 +306,9 @@
 
   @Override
   public List<KvPair> batchGet(List<ByteString> keys) {
-<<<<<<< HEAD
     String[] labels = withClusterId("client_raw_batch_get");
     Histogram.Timer requestTimer = RAW_REQUEST_LATENCY.labels(labels).startTimer();
 
-=======
-    String label = "client_raw_batch_get";
-    Histogram.Timer requestTimer = RAW_REQUEST_LATENCY.labels(label).startTimer();
->>>>>>> 7a4904e2
     SlowLog slowLog = withClusterInfo(new SlowLogImpl(conf.getRawKVBatchReadSlowLogInMS()));
     SlowLogSpan span = slowLog.start("batchGet");
     span.addProperty("keySize", String.valueOf(keys.size()));
@@ -342,14 +333,9 @@
 
   @Override
   public void batchDelete(List<ByteString> keys) {
-<<<<<<< HEAD
     String[] labels = withClusterId("client_raw_batch_delete");
     Histogram.Timer requestTimer = RAW_REQUEST_LATENCY.labels(labels).startTimer();
 
-=======
-    String label = "client_raw_batch_delete";
-    Histogram.Timer requestTimer = RAW_REQUEST_LATENCY.labels(label).startTimer();
->>>>>>> 7a4904e2
     SlowLog slowLog = withClusterInfo(new SlowLogImpl(conf.getRawKVBatchWriteSlowLogInMS()));
     SlowLogSpan span = slowLog.start("batchDelete");
     span.addProperty("keySize", String.valueOf(keys.size()));
@@ -373,14 +359,9 @@
 
   @Override
   public Optional<Long> getKeyTTL(ByteString key) {
-<<<<<<< HEAD
     String[] labels = withClusterId("client_raw_get_key_ttl");
     Histogram.Timer requestTimer = RAW_REQUEST_LATENCY.labels(labels).startTimer();
 
-=======
-    String label = "client_raw_get_key_ttl";
-    Histogram.Timer requestTimer = RAW_REQUEST_LATENCY.labels(label).startTimer();
->>>>>>> 7a4904e2
     SlowLog slowLog = withClusterInfo(new SlowLogImpl(conf.getRawKVReadSlowLogInMS()));
     SlowLogSpan span = slowLog.start("getKeyTTL");
     span.addProperty("key", KeyUtils.formatBytesUTF8(key));
@@ -487,14 +468,9 @@
 
   @Override
   public List<KvPair> scan(ByteString startKey, ByteString endKey, int limit, boolean keyOnly) {
-<<<<<<< HEAD
     String[] labels = withClusterId("client_raw_scan");
     Histogram.Timer requestTimer = RAW_REQUEST_LATENCY.labels(labels).startTimer();
 
-=======
-    String label = "client_raw_scan";
-    Histogram.Timer requestTimer = RAW_REQUEST_LATENCY.labels(label).startTimer();
->>>>>>> 7a4904e2
     SlowLog slowLog = withClusterInfo(new SlowLogImpl(conf.getRawKVScanSlowLogInMS()));
     SlowLogSpan span = slowLog.start("scan");
     span.addProperty("startKey", KeyUtils.formatBytesUTF8(startKey));
@@ -538,14 +514,9 @@
 
   @Override
   public List<KvPair> scan(ByteString startKey, ByteString endKey, boolean keyOnly) {
-<<<<<<< HEAD
     String[] labels = withClusterId("client_raw_scan_without_limit");
     Histogram.Timer requestTimer = RAW_REQUEST_LATENCY.labels(labels).startTimer();
 
-=======
-    String label = "client_raw_scan_without_limit";
-    Histogram.Timer requestTimer = RAW_REQUEST_LATENCY.labels(label).startTimer();
->>>>>>> 7a4904e2
     SlowLog slowLog = withClusterInfo(new SlowLogImpl(conf.getRawKVScanSlowLogInMS()));
     SlowLogSpan span = slowLog.start("scan");
     span.addProperty("startKey", KeyUtils.formatBytesUTF8(startKey));
@@ -610,14 +581,9 @@
 
   @Override
   public void delete(ByteString key) {
-<<<<<<< HEAD
     String[] labels = withClusterId("client_raw_delete");
     Histogram.Timer requestTimer = RAW_REQUEST_LATENCY.labels(labels).startTimer();
 
-=======
-    String label = "client_raw_delete";
-    Histogram.Timer requestTimer = RAW_REQUEST_LATENCY.labels(label).startTimer();
->>>>>>> 7a4904e2
     SlowLog slowLog = withClusterInfo(new SlowLogImpl(conf.getRawKVWriteSlowLogInMS()));
     SlowLogSpan span = slowLog.start("delete");
     span.addProperty("key", KeyUtils.formatBytesUTF8(key));
