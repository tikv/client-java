--- conflicted
+++ resolved
@@ -37,15 +37,7 @@
 import org.tikv.kvproto.Pdpb.TsoResponse;
 
 public class PDMockServer extends PDGrpc.PDImplBase {
-<<<<<<< HEAD
-<<<<<<< HEAD
-=======
-
->>>>>>> 47abaaf2
-  public int port;
-=======
   private int port;
->>>>>>> f4e7c302a... [close #570] mockserver: fix unstable mock server cluster setup (#571)
   private long clusterId;
   private Server server;
 
