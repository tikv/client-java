/*
 * Copyright 2021 PingCAP, Inc.
 *
 * Licensed under the Apache License, Version 2.0 (the "License");
 * you may not use this file except in compliance with the License.
 * You may obtain a copy of the License at
 *
 *      http://www.apache.org/licenses/LICENSE-2.0
 *
 * Unless required by applicable law or agreed to in writing, software
 * distributed under the License is distributed on an "AS IS" BASIS,
 * See the License for the specific language governing permissions and
 * limitations under the License.
 */

package org.tikv.common;

import static org.junit.Assert.assertEquals;
import static org.junit.Assert.assertFalse;

import org.junit.Test;

public class TiConfigurationTest {

  @Test
  public void configFileTest() {
    TiConfiguration conf = TiConfiguration.createRawDefault();
    assertEquals("configFileTest", conf.getDBPrefix());
  }

  @Test
  public void tiFlashDefaultValueTest() {
    TiConfiguration conf = TiConfiguration.createRawDefault();
    assertFalse(conf.isTiFlashEnabled());
  }
<<<<<<< HEAD
=======

  @Test
  public void testGrpcIdleTimeoutValue() {
    TiConfiguration conf = TiConfiguration.createDefault();
    // default value
    assertEquals(TiConfiguration.getInt(ConfigUtils.TIKV_GRPC_IDLE_TIMEOUT), conf.getIdleTimeout());
    // new value
    int newValue = 100000;
    conf.setIdleTimeout(newValue);
    assertEquals(newValue, conf.getIdleTimeout());
  }
>>>>>>> d8841e7f
}<|MERGE_RESOLUTION|>--- conflicted
+++ resolved
@@ -33,8 +33,6 @@
     TiConfiguration conf = TiConfiguration.createRawDefault();
     assertFalse(conf.isTiFlashEnabled());
   }
-<<<<<<< HEAD
-=======
 
   @Test
   public void testGrpcIdleTimeoutValue() {
@@ -46,5 +44,4 @@
     conf.setIdleTimeout(newValue);
     assertEquals(newValue, conf.getIdleTimeout());
   }
->>>>>>> d8841e7f
 }