package org.tikv.common;

import com.google.common.collect.ImmutableList;
import com.google.protobuf.ByteString;
import java.io.IOException;
import java.util.List;
import org.junit.Before;
import org.tikv.common.region.TiRegion;
import org.tikv.common.replica.ReplicaSelector;
import org.tikv.kvproto.Metapb;
import org.tikv.kvproto.Pdpb;

public class MockServerTest extends PDMockServerTest {
  public KVMockServer server;
  public int port;
  public TiRegion region;

  @Before
  @Override
  public void setUp() throws IOException {
    super.setUp();

    Metapb.Region r =
        Metapb.Region.newBuilder()
            .setRegionEpoch(Metapb.RegionEpoch.newBuilder().setConfVer(1).setVersion(2))
            .setId(233)
            .setStartKey(ByteString.EMPTY)
            .setEndKey(ByteString.EMPTY)
            .addPeers(Metapb.Peer.newBuilder().setId(11).setStoreId(13))
            .build();

    List<Metapb.Store> s =
        ImmutableList.of(
            Metapb.Store.newBuilder()
                .setAddress("localhost:1234")
                .setVersion("5.0.0")
                .setId(13)
                .build());

    region =
        new TiRegion(
            r,
            r.getPeers(0),
<<<<<<< HEAD
            r.getPeersList(),
            s,
=======
            null,
>>>>>>> c7dd5310
            session.getConf().getIsolationLevel(),
            session.getConf().getCommandPriority(),
            ReplicaSelector.LEADER);
    pdServer.addGetRegionResp(Pdpb.GetRegionResponse.newBuilder().setRegion(r).build());
    for (Metapb.Store store : s) {
      pdServer.addGetStoreResp(Pdpb.GetStoreResponse.newBuilder().setStore(store).build());
    }
    server = new KVMockServer();
    port = server.start(region);
  }
}<|MERGE_RESOLUTION|>--- conflicted
+++ resolved
@@ -4,8 +4,10 @@
 import com.google.protobuf.ByteString;
 import java.io.IOException;
 import java.util.List;
+import java.util.stream.Collectors;
 import org.junit.Before;
 import org.tikv.common.region.TiRegion;
+import org.tikv.common.region.TiStore;
 import org.tikv.common.replica.ReplicaSelector;
 import org.tikv.kvproto.Metapb;
 import org.tikv.kvproto.Pdpb;
@@ -41,14 +43,12 @@
         new TiRegion(
             r,
             r.getPeers(0),
-<<<<<<< HEAD
             r.getPeersList(),
-            s,
-=======
+            s.stream().map(TiStore::new).collect(Collectors.toList()),
             null,
->>>>>>> c7dd5310
             session.getConf().getIsolationLevel(),
             session.getConf().getCommandPriority(),
+            TiConfiguration.KVMode.TXN,
             ReplicaSelector.LEADER);
     pdServer.addGetRegionResp(Pdpb.GetRegionResponse.newBuilder().setRegion(r).build());
     for (Metapb.Store store : s) {
