--- conflicted
+++ resolved
@@ -154,11 +154,7 @@
     } else if (errorCode == KEY_NOT_IN_REGION) {
       errBuilder.setKeyNotInRegion(Errorpb.KeyNotInRegion.getDefaultInstance());
     } else if (errorCode == STALE_EPOCH) {
-<<<<<<< HEAD
-      errBuilder.setStaleEpoch(StaleEpoch.getDefaultInstance());
-=======
       errBuilder.setEpochNotMatch(Errorpb.EpochNotMatch.getDefaultInstance());
->>>>>>> a67f45cf
     } else if (errorCode == STALE_COMMAND) {
       errBuilder.setStaleCommand(Errorpb.StaleCommand.getDefaultInstance());
     } else if (errorCode == SERVER_IS_BUSY) {
