--- conflicted
+++ resolved
@@ -27,10 +27,7 @@
 import java.util.Arrays;
 import java.util.Comparator;
 import java.util.HashMap;
-<<<<<<< HEAD
 import java.util.Iterator;
-=======
->>>>>>> e89ca5f3
 import java.util.List;
 import java.util.Locale;
 import java.util.Map;
@@ -46,11 +43,8 @@
 import java.util.stream.Collectors;
 import org.apache.commons.lang3.RandomStringUtils;
 import org.junit.After;
-<<<<<<< HEAD
+import org.junit.Assert;
 import org.junit.Assume;
-=======
-import org.junit.Assert;
->>>>>>> e89ca5f3
 import org.junit.Before;
 import org.junit.Test;
 import org.slf4j.Logger;
@@ -72,7 +66,6 @@
 import org.tikv.kvproto.Kvrpcpb.KvPair;
 
 public class RawKVClientTest extends BaseRawKVTest {
-
   private static final String RAW_PREFIX = "raw_\u0001_";
   private static final int KEY_POOL_SIZE = 1000000;
   private static final int TEST_CASES = 10000;
