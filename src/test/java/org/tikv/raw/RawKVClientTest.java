--- conflicted
+++ resolved
@@ -121,29 +121,17 @@
     ByteString value = ByteString.copyFromUtf8("value");
     ByteString value2 = ByteString.copyFromUtf8("value2");
     client.delete(key);
-<<<<<<< HEAD
     Optional<ByteString> res1 = client.putIfAbsent(key, value, ttl);
-    assert !res1.isPresent();
+    assertFalse(res1.isPresent());
     Optional<ByteString> res2 = client.putIfAbsent(key, value2, ttl);
-    assert res2.equals(Optional.of(value));
-=======
-    ByteString res1 = client.putIfAbsent(key, value, ttl);
-    assertTrue(res1.isEmpty());
-    ByteString res2 = client.putIfAbsent(key, value2, ttl);
-    assertEquals(value, res2);
->>>>>>> c6d7f047
+    assertEquals(res2, Optional.of(value));
     try {
       Thread.sleep(ttl * 1000);
     } catch (InterruptedException e) {
       Thread.currentThread().interrupt();
     }
-<<<<<<< HEAD
     Optional<ByteString> res3 = client.putIfAbsent(key, value, ttl);
-    assert !res3.isPresent();
-=======
-    ByteString res3 = client.putIfAbsent(key, value, ttl);
-    assertTrue(res3.isEmpty());
->>>>>>> c6d7f047
+    assertFalse(res3.isPresent());
   }
 
   @Test
@@ -302,26 +290,11 @@
     Kvrpcpb.KvPair kv3 = Kvrpcpb.KvPair.newBuilder().setKey(key3).setValue(value3).build();
 
     try {
-<<<<<<< HEAD
-      checkNotExist(key1);
-      checkNotExist(key2);
-      checkPut(key1, value1);
-      checkPut(key2, value2);
-      List<Kvrpcpb.KvPair> result = new ArrayList<>();
-      List<Kvrpcpb.KvPair> result2 = new ArrayList<>();
-      result.add(kv1);
-      result.add(kv2);
-      checkScan(key, key3, result, limit);
-      checkScan(key1, key3, result, limit);
-      checkScan(key, key1, new ArrayList<>(), limit);
-      result2.add(kv1);
-      checkScan(key, key2, result2, limit);
-=======
       checkDeleteRange(ByteString.EMPTY, ByteString.EMPTY);
-      checkEmpty(kv);
-      checkEmpty(kv1);
-      checkEmpty(kv2);
-      checkEmpty(kv3);
+      checkNotExist(kv);
+      checkNotExist(kv1);
+      checkNotExist(kv2);
+      checkNotExist(kv3);
       checkPut(kv);
       checkPut(kv1);
       checkPut(kv2);
@@ -341,7 +314,6 @@
       checkScan(key0, key1, new ArrayList<>(), limit);
       // [key, key2)
       checkScan(key, key2, Arrays.asList(kv, kv1), limit);
->>>>>>> c6d7f047
       checkDelete(key1);
       checkDelete(key2);
       checkDeleteRange(ByteString.EMPTY, ByteString.EMPTY);
@@ -576,11 +548,7 @@
     } else {
       int i = 0;
       for (Map.Entry<ByteString, ByteString> pair : data.entrySet()) {
-<<<<<<< HEAD
-        assert client.get(pair.getKey()).equals(Optional.of(pair.getValue()));
-=======
-        assertEquals(pair.getValue(), client.get(pair.getKey()));
->>>>>>> c6d7f047
+        assertEquals(client.get(pair.getKey()), Optional.of(pair.getValue()));
         i++;
         if (i >= getCases) {
           break;
@@ -843,21 +811,13 @@
 
   private void checkPut(ByteString key, ByteString value) {
     client.put(key, value);
-<<<<<<< HEAD
-    assert client.get(key).orElse(null).equals(value);
-=======
-    assertEquals(value, client.get(key));
->>>>>>> c6d7f047
+    assertEquals(client.get(key).orElse(null), value);
   }
 
   private void checkBatchPut(Map<ByteString, ByteString> kvPairs) {
     client.batchPut(kvPairs);
     for (Map.Entry<ByteString, ByteString> kvPair : kvPairs.entrySet()) {
-<<<<<<< HEAD
-      assert client.get(kvPair.getKey()).orElse(null).equals(kvPair.getValue());
-=======
-      assertEquals(kvPair.getValue(), client.get(kvPair.getKey()));
->>>>>>> c6d7f047
+      assertEquals(client.get(kvPair.getKey()).orElse(null), kvPair.getValue());
     }
   }
 
@@ -932,53 +892,26 @@
 
   private void checkPutTTL(ByteString key, ByteString value, long ttl) {
     client.put(key, value, ttl);
-<<<<<<< HEAD
     assert client.get(key).orElse(null).equals(value);
   }
 
   private void checkGetKeyTTL(ByteString key, long ttl) {
     Optional<Long> t = client.getKeyTTL(key);
-    assert t.isPresent();
-    assert t.get() <= ttl && t.get() > 0;
+    assertTrue(t.isPresent());
+    assertTrue(t.get() <= ttl && t.get() > 0);
   }
 
   private void checkGetTTLTimeOut(ByteString key) {
-    assert !client.get(key).isPresent();
+    assertFalse(client.get(key).isPresent());
   }
 
   private void checkGetKeyTTLTimeOut(ByteString key) {
     Optional<Long> t = client.getKeyTTL(key);
-    assert !t.isPresent();
+    assertFalse(t.isPresent());
   }
 
   private void checkNotExist(ByteString key) {
-    assert !client.get(key).isPresent();
-=======
-    assertEquals(value, client.get(key));
-  }
-
-  private void checkGetKeyTTL(ByteString key, long ttl) {
-    Long t = client.getKeyTTL(key);
-    assertNotNull(t);
-    assertTrue(t <= ttl && t > 0);
-  }
-
-  private void checkGetTTLTimeOut(ByteString key) {
-    assertTrue(client.get(key).isEmpty());
-  }
-
-  private void checkGetKeyTTLTimeOut(ByteString key) {
-    Long t = client.getKeyTTL(key);
-    assertNull(t);
-  }
-
-  private void checkEmpty(Kvrpcpb.KvPair kv) {
-    checkEmpty(kv.getKey());
-  }
-
-  private void checkEmpty(ByteString key) {
-    assertTrue(client.get(key).isEmpty());
->>>>>>> c6d7f047
+    assertFalse(client.get(key).isPresent());
   }
 
   private static ByteString rawKey(String key) {
